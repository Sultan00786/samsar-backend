import { FastifyInstance, FastifyReply, FastifyRequest } from "fastify";
import { schemaMap } from "../schemas/listingSchemaMap.js";
import { Prisma } from "@prisma/client";
import { authenticate } from "../middleware/auth.js";
import { processImagesMiddleware } from "../middleware/upload.middleware.js";
import prisma from "../src/lib/prismaClient.js";
import { AuthRequest, MultipartAuthRequest } from "../types/auth.js";
<<<<<<< HEAD
import {
  ListingDetails,
  ListingWithRelations,
  RealEstateDetails,
  VehicleDetails,
} from "../types/shared.js";
import { PropertyType, VehicleType } from "types/enums.js";
import { filterListingDetails } from "src/utils/listing.utils.js";
=======
import { ListingDetails, ListingWithRelations } from "../types/shared.js";
import { calculateDistance } from "../utils/distance.js";
>>>>>>> d004c47c
interface ListingQuery {
  mainCategory?: string;
  subCategory?: string;
  sortBy?: string;
  sortOrder?: string;
  page?: string;
  limit?: string;
  builtYear?: string;
  preview?: string;
  publicAccess?: string;
  latitude?: string;
  longitude?: string;
  radius?: string;
}
interface SearchQuery {
  query?: string;
  category?: string;
  minPrice?: string;
  maxPrice?: string;
  page?: string;
  limit?: string;
}

// Type for sorting options
type SortOrder = "asc" | "desc";

// Define valid sort fields
const validSortFields = ["price", "createdAt", "favorites"] as const;
type SortField = (typeof validSortFields)[number];

// Helper function to build orderBy object
const buildOrderBy = (
  sortBy?: string,
  sortOrder?: string
): Prisma.ListingOrderByWithRelationInput => {
  const order: SortOrder = sortOrder?.toLowerCase() === "desc" ? "desc" : "asc";

  if (sortBy === "favorites") {
    return {
      favorites: {
        _count: order,
      },
    };
  }

  if (sortBy === "price") {
    return { price: order };
  }

  // Default sort by createdAt
  return { createdAt: "desc" };
};

// Helper function to validate request user
const validateUser = (req: AuthRequest): string => {
  const userId = req.user?.id;
  if (!userId) {
    throw new Error("Unauthorized: User not found");
  }
  return userId;
};

const formatListingResponse = (listing: any): ListingWithRelations | null => {
  if (!listing) return null;

  const details: ListingDetails = {
    vehicles: listing.vehicleDetails
      ? (filterListingDetails(
          listing.vehicleDetails,
          listing.subCategory
        ) as VehicleDetails)
      : undefined,
    realEstate: listing.realEstateDetails
      ? (filterListingDetails(
          listing.realEstateDetails,
          listing.subCategory
        ) as RealEstateDetails)
      : undefined,
  };

  // console.log("Details sent to DB:", details);

  return {
    id: listing.id,
    title: listing.title,
    description: listing.description,
    price: listing.price,
    category: {
      mainCategory: listing.mainCategory,
      subCategory: listing.subCategory,
    },
    location: listing.location,
    images: listing.images?.map((img: any) => img.url) || [],
    createdAt: listing.createdAt,
    updatedAt: listing.updatedAt,
    userId: listing.userId,
    details: details,
    listingAction: listing.listingAction,
    status: listing.status,
    seller: listing.user
      ? {
          id: listing.user.id,
          username: listing.user.username,
          profilePicture: listing.user.profilePicture,
          allowMessaging: listing.user.allowMessaging ?? true,
          privateProfile: listing.user.privateProfile ?? false,
        }
      : undefined,
    savedBy:
      listing.favorites?.map((fav: any) => ({
        id: fav.id,
        userId: fav.userId,
      })) || [],
  };
};

// Helper function to handle authenticated routes
const handleAuthRoute = (
  handler: (req: AuthRequest, reply: FastifyReply) => Promise<void>
) => {
  return async (
    request: FastifyRequest,
    reply: FastifyReply
  ): Promise<void> => {
    try {
      console.log("Fetching favorite listings...", request);
      // Only authenticate if this is not a public listings request
      if (
        !request.url.includes("/listings") ||
        (request.query as any)?.publicAccess !== "true"
      ) {
        await authenticate(request, reply);
        if (!request.user) {
          reply
            .code(401)
            .send({ success: false, error: "Unauthorized: User not found" });
          return;
        }
      }

      // Cast request to AuthRequest since it's been authenticated
      const authReq = request as unknown as MultipartAuthRequest;
      return await handler(authReq, reply);
    } catch (error) {
      console.error("Auth route error:", error);
      return reply.code(500).send({
        success: false,
        error:
          error instanceof Error ? error.message : "An unknown error occurred",
        status: 500,
        data: null,
      });
    }
  };
};

export default async function (fastify: FastifyInstance) {
  // Remove global auth middleware and handle auth per route

  // Public Routes
  fastify.get<{ Querystring: ListingQuery }>("/", async (req, reply) => {
    try {
      // No authentication needed for this route
      const {
        mainCategory,
        subCategory,
        sortBy,
        sortOrder,
        page = "1",
        limit = "10",
        builtYear,
        preview = "false",
        publicAccess = "false",
        latitude,
        longitude,
        radius,
      } = req.query as ListingQuery;

      // Build where clause for filtering
      const where: Prisma.ListingWhereInput = {};
      if (mainCategory) {
        where.mainCategory = mainCategory as string;
      }
      if (subCategory) {
        where.subCategory = subCategory as string;
      }
      // Real estate built year filter (nested)
      if (builtYear) {
        where.realEstateDetails = {
          is: {
            ...(where.realEstateDetails?.is || {}),
            yearBuilt: parseInt(builtYear),
          },
        };
      }

      // First get all listings that match the basic filters
      const allListings = await prisma.listing.findMany({
        where,
        orderBy: buildOrderBy(sortBy as string, sortOrder as string),
        include: {
          images: true,
          user: {
            select: {
              id: true,
              username: true,
              profilePicture: true,
            },
          },
          favorites: true,
          realEstateDetails: true,
          vehicleDetails: true,
        },
      });

      // If radius is specified, filter by distance
      let filteredListings = allListings;
      if (latitude && longitude && radius) {
        const centerLat = parseFloat(latitude);
        const centerLon = parseFloat(longitude);
        const maxDistance = parseFloat(radius);

        // Filter listings within the specified radius
        filteredListings = allListings.filter((listing) => {
          if (!listing.latitude || !listing.longitude) return false;
          const distance = calculateDistance(
            centerLat,
            centerLon,
            listing.latitude,
            listing.longitude
          );
          return distance <= maxDistance;
        });
      }

      // Apply pagination to the filtered results
      const start = (Number(page) - 1) * Number(limit);
      const end = start + Number(limit);
      const paginatedListings = filteredListings.slice(start, end);

      // Format listings for response
<<<<<<< HEAD
      const formattedListings = isPreview
        ? listings.map((listing: any) => ({
            id: listing.id,
            title: listing.title,
            price: listing.price,
            status: listing.status,
            listingAction: listing.listingAction,
            categtory: {
              mainCategory: listing.mainCategory,
              subCategory: listing.subCategory,
            },
            location: listing.location,
            createdAt: listing.createdAt,
            updatedAt: listing.updatedAt,
            image: listing.images?.[0]?.url || null,
            user: {
              id: listing.user.id,
              username: listing.user.username,
            },
            favoritesCount: listing._count?.favorites || 0,
            details: {
              vehicles: listing.vehicleDetails
                ? {
                    make: listing.vehicleDetails.make,
                    model: listing.vehicleDetails.model,
                    year: listing.vehicleDetails.year,
                    mileage: listing.vehicleDetails.mileage,
                    transmissionType: listing.vehicleDetails.transmissionType,
                    fuelType: listing.vehicleDetails.fuelType,
                  }
                : undefined,
              realEstate: listing.realEstateDetails
                ? {
                    totalArea: listing.realEstateDetails.totalArea,
                    bedrooms: listing.realEstateDetails.bedrooms,
                    bathrooms: listing.realEstateDetails.bathrooms,
                    yearBuilt: listing.realEstateDetails.yearBuilt,
                    floorLevel: listing.realEstateDetails.floorLevel,
                    isBuildable: listing.realEstateDetails.isBuildable,
                    usageType: listing.realEstateDetails.usageType,
                    condition: listing.realEstateDetails.condition,
                  }
                : undefined,
            },
          }))
        : listings.map((listing) => formatListingResponse(listing));
=======
      const formattedListings = paginatedListings.map((listing) =>
        formatListingResponse(listing)
      );
>>>>>>> d004c47c

      console.log("formattedListings: >>>>>>>>>>>> \n", formattedListings);

      reply.send({
        success: true,
        data: {
          items: formattedListings,
          total: filteredListings.length,
          page: Number(page),
          limit: Number(limit),
          hasMore: filteredListings.length > end,
        },
        status: 200,
      });
      return;
    } catch (error) {
      console.error("Error fetching listings:", error);
      return reply.code(500).send({
        success: false,
        error: error instanceof Error ? error.message : "Failed to fetch listings",
        status: 500,
        data: null,
      });
    }
  });

  fastify.get<{ Querystring: SearchQuery }>(
    "/search",
    async (req, reply): Promise<void> => {
      try {
        const {
          query,
          category,
          minPrice,
          maxPrice,
          page = "1",
          limit = "10",
        } = req.query as unknown as SearchQuery;

        const where: Prisma.ListingWhereInput = {
          status: "ACTIVE",
          ...(query && {
            OR: [
              { title: { contains: query, mode: "insensitive" } },
              { description: { contains: query, mode: "insensitive" } },
            ],
          }),
          ...(category && { category }),
          ...(minPrice || maxPrice
            ? {
                price: {
                  ...(minPrice ? { gte: parseFloat(minPrice) } : {}),
                  ...(maxPrice ? { lte: parseFloat(maxPrice) } : {}),
                },
              }
            : {}),
        };

        const skip = (Number(page) - 1) * Number(limit);

        const [listings, total] = await Promise.all([
          prisma.listing.findMany({
            where,
            include: {
              user: {
                select: { id: true, username: true, profilePicture: true },
              },
              images: true,
              favorites: true,
            },
            orderBy: { createdAt: "desc" },
            take: Number(limit),
            skip,
          }),
          prisma.listing.count({ where }),
        ]);

        return reply.send({
          success: true,
          data: {
            items: listings.map((listing) => formatListingResponse(listing)),
            total,
            page: Number(page),
            limit: Number(limit),
            hasMore: total > Number(page) * Number(limit),
          },
          status: 200,
        });
      } catch (error) {
        return reply.code(500).send({
          success: false,
          error:
            error instanceof Error ? error.message : "Error searching listings",
          status: 500,
          data: null,
        });
      }
    }
  );

  fastify.get("/trending", async (_req, reply): Promise<void> => {
    try {
      const trendingListings = await prisma.listing.findMany({
        where: { status: "ACTIVE" },
        include: {
          images: true,
          _count: {
            select: { favorites: true },
          },
        },
        orderBy: {
          favorites: {
            _count: "desc",
          },
        },
        take: 10,
      });

      return reply.send({
        success: true,
        data: { items: trendingListings },
        status: 200,
      });
    } catch (error) {
      const errorMessage =
        error instanceof Error ? error.message : "Unknown error";
      return reply.code(500).send({
        success: false,
        error: errorMessage,
        status: 500,
        data: null,
      });
    }
  });

  // Get listing by ID (public route)
  fastify.get<{ Params: { id: string } }>(
    "/public/:id",
    async (req, reply): Promise<void> => {
      try {
        console.log(`Fetching listing with ID: ${req.params.id}`);

        const listing = await prisma.listing.findUnique({
          where: { id: req.params.id },
          include: {
            images: true,
            user: {
              select: {
                id: true,
                username: true,
                profilePicture: true,
                allowMessaging: true,
                privateProfile: true,
              },
            },
            favorites: true,
            // This includes all vehicle details
            realEstateDetails: true, // This includes all real estate details
            // This includes all vehicle details
            vehicleDetails: true,
          },
        });

        if (!listing) {
          console.log(`Listing not found with ID: ${req.params.id}`);
          return reply.code(404).send({
            success: false,
            error: "Listing not found",
            status: 404,
            data: null,
          });
          return;
        }

        // Detailed logging
        console.log("Raw listing data:", JSON.stringify(listing, null, 2));

        const formattedListing = formatListingResponse(listing);

        if (
          formattedListing &&
          formattedListing.details &&
          formattedListing.details.vehicles
        ) {
          console.log(
            "Formatted listing:",
            JSON.stringify(formattedListing, null, 2)
          );
          console.log(
            "Formatted vehicle details:",
            JSON.stringify(formattedListing.details.vehicles, null, 2)
          );
        }

        return reply.send({
          success: true,
          data: formattedListing,
          status: 200,
        });
      } catch (error) {
        console.error("Error fetching listing:", error);
        return reply.code(500).send({
          success: false,
          error:
            error instanceof Error ? error.message : "Failed to fetch listing",
          status: 500,
          data: null,
        });
      }
    }
  );

  // Get saved listings
  fastify.get(
    "/save",
    handleAuthRoute(
      async (req: AuthRequest, reply: FastifyReply): Promise<void> => {
        try {
          const userId = validateUser(req);
          const savedListings = await prisma.favorite.findMany({
            where: {
              userId,
            },
            include: {
              listing: {
                include: {
                  images: true,
                  user: {
                    select: {
                      id: true,
                      username: true,
                      profilePicture: true,
                    },
                  },
                  favorites: true,
                },
              },
            },
          });

          const formattedListings = savedListings.map((favorite) =>
            formatListingResponse(favorite.listing)
          );

          return reply.send({
            success: true,
            data: { items: formattedListings },
            status: 200,
          });
        } catch (error) {
          return reply.code(500).send({
            success: false,
            error:
              error instanceof Error
                ? error.message
                : "An unknown error occurred",
            status: 500,
            data: null,
          });
        }
      }
    )
  );

  // Save a listing to favorites
  fastify.post<{ Params: { listingId: string } }>(
    "/saved/:listingId",
    handleAuthRoute(
      async (req: AuthRequest, reply: FastifyReply): Promise<void> => {
        try {
          const userId = validateUser(req);
          const { listingId } = req.params as { listingId: string };

          // Check if listing exists
          const listing = await prisma.listing.findUnique({
            where: { id: listingId },
          });

          if (!listing) {
            return reply.code(404).send({
              success: false,
              error: "Listing not found",
              status: 404,
              data: null,
            });
            return;
          }

          // Check if already favorited
          const existingFavorite = await prisma.favorite.findUnique({
            where: {
              userId_listingId: {
                userId,
                listingId,
              },
            },
          });

          if (existingFavorite) {
            return reply.code(400).send({
              success: false,
              error: "Listing already saved",
              status: 400,
              data: null,
            });
            return;
          }

          // Create favorite
          const favorite = await prisma.favorite.create({
            data: {
              userId,
              listingId,
            },
            include: {
              listing: {
                include: {
                  images: true,
                  user: {
                    select: {
                      id: true,
                      username: true,
                      profilePicture: true,
                    },
                  },
                  favorites: true,
                },
              },
            },
          });

          return reply.send({
            success: true,
            data: formatListingResponse(favorite.listing),
            status: 200,
          });
        } catch (error) {
          return reply.code(500).send({
            success: false,
            error:
              error instanceof Error
                ? error.message
                : "An unknown error occurred",
            status: 500,
            data: null,
          });
        }
      }
    )
  );

  // Delete a saved listing
  fastify.delete<{ Params: { listingId: string } }>(
    "/saved/:listingId",
    handleAuthRoute(
      async (req: AuthRequest, reply: FastifyReply): Promise<void> => {
        try {
          const userId = validateUser(req);
          const { listingId } = req.params as { listingId: string };

          // Check if favorite exists
          const favorite = await prisma.favorite.findUnique({
            where: {
              userId_listingId: {
                userId,
                listingId,
              },
            },
          });

          if (!favorite) {
            return reply.code(404).send({
              success: false,
              error: "Saved listing not found",
              status: 404,
              data: null,
            });
            return;
          }

          // Delete favorite
          await prisma.favorite.delete({
            where: {
              userId_listingId: {
                userId,
                listingId,
              },
            },
          });

          return reply.send({
            success: true,
            data: null,
            status: 200,
          });
        } catch (error) {
          return reply.code(500).send({
            success: false,
            error:
              error instanceof Error
                ? error.message
                : "An unknown error occurred",
            status: 500,
            data: null,
          });
        }
      }
    )
  );

  // Add save listing
  fastify.post<{ Body: { userId: string; listingId: string } }>(
    "/save",
    handleAuthRoute(
      async (req: AuthRequest, reply: FastifyReply): Promise<void> => {
        try {
          console.log(req.body);
          const userId = (req.body as { userId: string }).userId;
          const listingId = (req.body as { listingId: string }).listingId;
          const listing = await prisma.listing.findUnique({
            where: { id: listingId },
          });
          if (!listing) {
            return reply.code(404).send({
              success: false,
              error: "Listing not found",
              status: 404,
              data: null,
            });
            return;
          }
          const oldFavorite = await prisma.favorite.findFirst({
            where: {
              userId,
              listingId: listing.id,
            },
          });

          if (oldFavorite !== null) {
            return reply.code(400).send({
              success: false,
              error: "Listing already saved",
              status: 400,
              data: null,
            });
          }
          await prisma.favorite.create({
            data: {
              userId,
              listingId: listing.id,
            },
          });
          return reply.send({
            success: true,
            status: 200,
          });
        } catch (error) {
          console.error("Error creating listing:", error);
          // Log more details about the error
          if (error instanceof Error) {
            console.error("Error name:", error.name);
            console.error("Error message:", error.message);
            console.error("Error stack:", error.stack);

            // Log request body for debugging
            console.error("Request body:", JSON.stringify(req.body, null, 2));

            // Log parsed details if available
            try {
              const reqBody = req.body as { details?: any };
              if (reqBody?.details) {
                console.error(
                  "Details:",
                  typeof reqBody.details === "string"
                    ? JSON.parse(reqBody.details)
                    : reqBody.details
                );
              }
            } catch (detailsError) {
              console.error("Error logging details:", detailsError);
            }
          }
          return reply.code(500).send({
            success: false,
            error:
              error instanceof Error
                ? error.message
                : "Failed to create listing",
            status: 500,
            data: null,
          });
        }
      }
    )
  );

  // Note: You'll need to adapt upload.array and processImagesMiddleware to work with Fastify
  // This might require using @fastify/multipart plugin
  fastify.post(
    "/",
    {
      onRequest: authenticate,
      preHandler: processImagesMiddleware,
    },
    async (request, reply) => {
      try {
        const user = request.user;
        if (!user) {
          return reply.code(401).send({
            success: false,
            error: "Unauthorized: User not found",
            status: 401,
            data: null,
          });
          return;
        }

        // Log request body and files for debugging
        // console.log("Request body:", request.body);
        // console.log("Processed images:", request.processedImages);
        // console.log("User:", user);

        const body = request.body as any;
        if (!body) {
          return reply.code(400).send({
            success: false,
            error: "Missing request body",
            status: 400,
            data: null,
          });
          return;
        }

        const {
          title,
          description,
          price,
          mainCategory,
          subCategory,
          location = "",
          latitude = 0, // Default to 0 if not provided
          longitude = 0, // Default to 0 if not provided
          listingAction,
          details,
        } = body;

        // Validate required fields
        const missingFields: string[] = [];
        if (!title) missingFields.push("title");
        if (!description) missingFields.push("description");
        if (!price) missingFields.push("price");
        if (!location) missingFields.push("location");
        if (!mainCategory) missingFields.push("mainCategory");
        if (!subCategory) missingFields.push("subCategory");

        if (missingFields.length > 0) {
          return reply.code(400).send({
            success: false,
            error: `Missing required fields: ${missingFields.join(", ")}`,
            status: 400,
            data: null,
          });
          return;
        }

        // Parse and validate details
        let parsedDetails;
        try {
          parsedDetails =
            typeof details === "string" ? JSON.parse(details) : details;
          console.log("Details sent to DB:", parsedDetails);
        } catch (error) {
          console.error("Error parsing/validating details:", error);
          return reply.code(400).send({
            success: false,
            error: "Invalid details format",
            status: 400,
            data: null,
          });
          return;
        }

        // Get processed image URLs
        const imageUrls = request.processedImages?.map((img) => img.url) || [];
        console.log("Processed image URLs:", imageUrls);

        const listing = await prisma.listing.create({
          data: {
            title,
            description,
            price: Number(price),
            location,
            latitude: Number(latitude) || 0, // Ensure it's a number, default to 0
            longitude: Number(longitude) || 0, // Ensure it's a number, default to 0
            category: mainCategory, // For backwards compatibility
            mainCategory,
            subCategory,
            images: {
              create: imageUrls.map((url, index) => ({
                url,
                order: index,
              })),
            },
            userId: user.id,
            listingAction,
            vehicleDetails: parsedDetails.vehicles
              ? {
                  create: {
                    vehicleType: parsedDetails.vehicles.vehicleType,
                    make: parsedDetails.vehicles.make,
                    model: parsedDetails.vehicles.model,
                    year:
                      parsedDetails.vehicles.year || new Date().getFullYear(),
                    mileage: parsedDetails.vehicles.mileage
                      ? Number(parsedDetails.vehicles.mileage)
                      : 0,
                    fuelType: parsedDetails.vehicles.fuelType,
                    transmissionType: parsedDetails.vehicles.transmissionType,
                    color: parsedDetails.vehicles.color || "#000000",
                    condition: parsedDetails.vehicles.condition,
                    features: parsedDetails.vehicles.features || [],
                    interiorColor:
                      parsedDetails.vehicles.interiorColor || "#000000",
                    engine: parsedDetails.vehicles.engine || "",
                    warranty: parsedDetails.vehicles.warranty || "",
                    serviceHistory:
                      parsedDetails.vehicles.serviceHistory || null,
                    previousOwners:
                      parsedDetails.vehicles.previousOwners !== undefined
                        ? Number(parsedDetails.vehicles.previousOwners)
                        : undefined,
                    registrationStatus:
                      parsedDetails.vehicles.registrationStatus || undefined,
                    horsepower: parsedDetails.vehicles.horsepower,
                    torque: parsedDetails.vehicles.torque,
                    engineType: parsedDetails.vehicles.engineType,
                    engineSize: parsedDetails.vehicles.engineSize,
                    enginePowerOutput: parsedDetails.vehicles.enginePowerOutput,
                    driveType: parsedDetails.vehicles.driveType,
                    bodyStyle: parsedDetails.vehicles.bodyStyle,
                    safetyFeatures: parsedDetails.vehicles.safetyFeatures || [],
                    comfortFeatures:
                      parsedDetails.vehicles.comfortFeatures || [],
                    entertainmentSystem:
                      parsedDetails.vehicles.entertainmentSystem || [],
                    exteriorFeatures:
                      parsedDetails.vehicles.exteriorFeatures || [],
                    performanceFeatures:
                      parsedDetails.vehicles.performanceFeatures || [],
                    modifications: parsedDetails.vehicles.modifications || null,
                    customFeatures: parsedDetails.vehicles.customFeatures || [],
                    emissionStandard: parsedDetails.vehicles.emissionStandard,
                    enginePower: parsedDetails.vehicles.enginePower,
                    engineTorque: parsedDetails.vehicles.engineTorque,
                    trunkCapacity: parsedDetails.vehicles.trunkCapacity,
                    airbags: parsedDetails.vehicles.airbags,
                    brakeType: parsedDetails.vehicles.brakeType,
                    fuelTankCapacity: parsedDetails.vehicles.fuelTankCapacity,
                    roofType: parsedDetails.vehicles.roofType,
                    suspensionType: parsedDetails.vehicles.suspensionType,
                    steeringType: parsedDetails.vehicles.steeringType,
                    parkingAssist: parsedDetails.vehicles.parkingAssist || [],
                    motorcycleType: parsedDetails.vehicles.motorcycleType,
                    engineConfiguration:
                      parsedDetails.vehicles.engineConfiguration,
                    ridingStyle: parsedDetails.vehicles.ridingStyle,
                    brakeSystem: parsedDetails.vehicles.brakeSystem || [],
                    frameType: parsedDetails.vehicles.frameType,
                    wheelSize: parsedDetails.vehicles.wheelSize,
                    tireType: parsedDetails.vehicles.tireType,
                    startingSystem: parsedDetails.vehicles.startingSystem,
                    instrumentCluster:
                      parsedDetails.vehicles.instrumentCluster || [],
                    lightingSystem: parsedDetails.vehicles.lightingSystem || [],
                    hours: parseInt(parsedDetails.vehicles.hours) || null,
                    driveSystem: parsedDetails.vehicles.driveSystem,
                    engineSpecs: parsedDetails.vehicles.engineSpecs || [],
                    engineManufacturer:
                      parsedDetails.vehicles.engineManufacturer,
                    engineModel: parsedDetails.vehicles.engineModel,
                    displacement: parsedDetails.vehicles.displacement,
                    cylinders: parsedDetails.vehicles.cylinders,
                    emissions: parsedDetails.vehicles.emissions,
                    hydraulicFlow:
                      parseInt(parsedDetails.vehicles.hydraulicFlow) || null,
                    ptoSystem: parsedDetails.vehicles.ptoSystem || [],
                    ptoHorsepower:
                      parseInt(parsedDetails.vehicles.ptoHorsepower) || null,
                    frontAttachments:
                      parsedDetails.vehicles.frontAttachments || [],
                    rearAttachments:
                      parsedDetails.vehicles.rearAttachments || [],
                    threePointHitch: parsedDetails.vehicles.threePointHitch,
                    hitchCapacity:
                      parseFloat(parsedDetails.vehicles.hitchCapacity) || null,
                    cabFeatures: parsedDetails.vehicles.cabFeatures || [],
                    seating: parsedDetails.vehicles.seating || [],
                    steeringSystem: parsedDetails.vehicles.steeringSystem || [],
                    lighting: parsedDetails.vehicles.lighting || [],
                    precisionFarming:
                      parsedDetails.vehicles.precisionFarming || [],
                    vanType: parsedDetails.vehicles.vanType,
                    cargoVolume:
                      parseInt(parsedDetails.vehicles.cargoVolume) || null,
                    roofHeight: parsedDetails.vehicles.roofHeight,
                    loadingFeatures:
                      parsedDetails.vehicles.loadingFeatures || [],
                    truckType: parsedDetails.vehicles.truckType,
                    cabType: parsedDetails.vehicles.cabType,
                    bedLength: parsedDetails.vehicles.bedLength,
                    payload: parseInt(parsedDetails.vehicles.payload) || null,
                    seatingConfiguration:
                      parsedDetails.vehicles.seatingConfiguration,
                    interiorHeight: parsedDetails.vehicles.interiorHeight,
                    interiorLength: parsedDetails.vehicles.interiorLength,
                    temperatureRange: parsedDetails.vehicles.temperatureRange,
                    equipmentType: parsedDetails.vehicles.equipmentType,
                    operatingWeight: parsedDetails.vehicles.operatingWeight,
                    maxLiftingCapacity:
                      parsedDetails.vehicles.maxLiftingCapacity,
                    hydraulicSystem: parsedDetails.vehicles.hydraulicSystem,
                    operatorCabType: parsedDetails.vehicles.operatorCabType,
                    gps: parsedDetails.vehicles.gps,
                    ptoType: parsedDetails.vehicles.ptoType,
                    hydraulicOutlets:
                      parseInt(parsedDetails.vehicles.hydraulicOutlets) || null,
                    busType: parsedDetails.vehicles.busType,
                    seatingCapacity: parsedDetails.vehicles.seatingCapacity,
                    luggageSpace: parsedDetails.vehicles.luggageSpace,
                    wheelchairAccessible:
                      parsedDetails.vehicles.wheelchairAccessible,
                    wheelchairLift: parsedDetails.vehicles.wheelchairLift,
                    accessibilityFeatures:
                      parsedDetails.vehicles.accessibilityFeatures || [],
                    emergencyExits: parsedDetails.vehicles.emergencyExits,
                    luggageCompartments:
                      parsedDetails.vehicles.luggageCompartments,
                    luggageRacks: parsedDetails.vehicles.luggageRacks,
                    warrantyPeriod: parsedDetails.vehicles.warrantyPeriod,
                    serviceHistoryDetails:
                      parsedDetails.vehicles.serviceHistoryDetails,
                    customsCleared: parsedDetails.vehicles.customsCleared,
                    communicationSystem:
                      parsedDetails.vehicles.communicationSystem || [],
                    lastInspectionDate:
                      parsedDetails.vehicles.lastInspectionDate,
                    certifications: parsedDetails.vehicles.certifications || [],
                    monitor: parsedDetails.vehicles.monitor || [],
                    electricalSystem: parsedDetails.vehicles.electricalSystem,
                    maintenanceHistory:
                      parsedDetails.vehicles.maintenanceHistory,
                    blindSpotMonitor: parsedDetails.vehicles.blindSpotMonitor,
                    laneAssist: parsedDetails.vehicles.laneAssist,
                    adaptiveCruiseControl:
                      parsedDetails.vehicles.adaptiveCruiseControl,
                    tractionControl: parsedDetails.vehicles.tractionControl,
                    abs: parsedDetails.vehicles.abs,
                    emergencyBrakeAssist:
                      parsedDetails.vehicles.emergencyBrakeAssist,
                    tirePressureMonitoring:
                      parsedDetails.vehicles.tirePressureMonitoring,
                    distanceTempomat: parsedDetails.vehicles.distanceTempomat,
                    distanceWarning: parsedDetails.vehicles.distanceWarning,
                    passengerAirbag: parsedDetails.vehicles.passengerAirbag,
                    glarelessHighBeam: parsedDetails.vehicles.glarelessHighBeam,
                    esp: parsedDetails.vehicles.esp,
                    driverAirbag: parsedDetails.vehicles.driverAirbag,
                    highBeamAssistant: parsedDetails.vehicles.highBeamAssistant,
                    speedLimitingSystem:
                      parsedDetails.vehicles.speedLimitingSystem,
                    isofix: parsedDetails.vehicles.isofix,
                    fatigueWarningSystem:
                      parsedDetails.vehicles.fatigueWarningSystem,
                    emergencyCallSystem:
                      parsedDetails.vehicles.emergencyCallSystem,
                    sideAirbag: parsedDetails.vehicles.sideAirbag,
                    trackHoldingAssistant:
                      parsedDetails.vehicles.trackHoldingAssistant,
                    deadAngleAssistant:
                      parsedDetails.vehicles.deadAngleAssistant,
                    trafficSignRecognition:
                      parsedDetails.vehicles.trafficSignRecognition,
                    burglarAlarmSystem:
                      parsedDetails.vehicles.burglarAlarmSystem,
                    immobilizer: parsedDetails.vehicles.immobilizer,
                    centralLocking: parsedDetails.vehicles.centralLocking,
                    rearCamera: parsedDetails.vehicles.rearCamera,
                    camera360: parsedDetails.vehicles.camera360,
                    dashCam: parsedDetails.vehicles.dashCam,
                    nightVision: parsedDetails.vehicles.nightVision,
                    parkingSensors: parsedDetails.vehicles.parkingSensors,
                    parkingAid: parsedDetails.vehicles.parkingAid,
                    parkingAidCamera: parsedDetails.vehicles.parkingAidCamera,
                    parkingAidSensorsRear:
                      parsedDetails.vehicles.parkingAidSensorsRear,
                    parkingAidSensorsFront:
                      parsedDetails.vehicles.parkingAidSensorsFront,
                    climateControl: parsedDetails.vehicles.climateControl,
                    heatedSeats: parsedDetails.vehicles.heatedSeats,
                    ventilatedSeats: parsedDetails.vehicles.ventilatedSeats,
                    dualZoneClimate: parsedDetails.vehicles.dualZoneClimate,
                    rearAC: parsedDetails.vehicles.rearAC,
                    airQualitySensor: parsedDetails.vehicles.airQualitySensor,
                    airConditioning: parsedDetails.vehicles.airConditioning,
                    twoZoneClimateControl:
                      parsedDetails.vehicles.twoZoneClimateControl,
                    bluetooth: parsedDetails.vehicles.bluetooth,
                    appleCarPlay: parsedDetails.vehicles.appleCarPlay,
                    androidAuto: parsedDetails.vehicles.androidAuto,
                    premiumSound: parsedDetails.vehicles.premiumSound,
                    wirelessCharging: parsedDetails.vehicles.wirelessCharging,
                    usbPorts: parsedDetails.vehicles.usbPorts,
                    cdPlayer: parsedDetails.vehicles.cdPlayer,
                    dvdPlayer: parsedDetails.vehicles.dvdPlayer,
                    rearSeatEntertainment:
                      parsedDetails.vehicles.rearSeatEntertainment,
                    androidCar: parsedDetails.vehicles.androidCar,
                    onBoardComputer: parsedDetails.vehicles.onBoardComputer,
                    dabRadio: parsedDetails.vehicles.dabRadio,
                    handsFreeCalling: parsedDetails.vehicles.handsFreeCalling,
                    integratedMusicStreaming:
                      parsedDetails.vehicles.integratedMusicStreaming,
                    radio: parsedDetails.vehicles.radio,
                    soundSystem: parsedDetails.vehicles.soundSystem,
                    wifiHotspot: parsedDetails.vehicles.wifiHotspot,
                    ledHeadlights: parsedDetails.vehicles.ledHeadlights,
                    adaptiveHeadlights:
                      parsedDetails.vehicles.adaptiveHeadlights,
                    ambientLighting: parsedDetails.vehicles.ambientLighting,
                    fogLights: parsedDetails.vehicles.fogLights,
                    automaticHighBeams:
                      parsedDetails.vehicles.automaticHighBeams,
                    ledDaytimeRunningLights:
                      parsedDetails.vehicles.ledDaytimeRunningLights,
                    daytimeRunningLights:
                      parsedDetails.vehicles.daytimeRunningLights,
                    headlightCleaning: parsedDetails.vehicles.headlightCleaning,
                    lightSensor: parsedDetails.vehicles.lightSensor,
                    keylessEntry: parsedDetails.vehicles.keylessEntry,
                    sunroof: parsedDetails.vehicles.sunroof,
                    spareKey: parsedDetails.vehicles.spareKey,
                    remoteStart: parsedDetails.vehicles.remoteStart,
                    powerTailgate: parsedDetails.vehicles.powerTailgate,
                    autoDimmingMirrors:
                      parsedDetails.vehicles.autoDimmingMirrors,
                    rainSensingWipers: parsedDetails.vehicles.rainSensingWipers,
                    mountainDrivingAssistant:
                      parsedDetails.vehicles.mountainDrivingAssistant,
                    electricalWindowLifter:
                      parsedDetails.vehicles.electricalWindowLifter,
                    electricalSideMirrors:
                      parsedDetails.vehicles.electricalSideMirrors,
                    electricSeats: parsedDetails.vehicles.electricSeats,
                    headUpDisplay: parsedDetails.vehicles.headUpDisplay,
                    leatherSteeringWheel:
                      parsedDetails.vehicles.leatherSteeringWheel,
                    lumbarSupport: parsedDetails.vehicles.lumbarSupport,
                    multifunctionalSteeringWheel:
                      parsedDetails.vehicles.multifunctionalSteeringWheel,
                    navigationSystem: parsedDetails.vehicles.navigationSystem,
                    rainSensor: parsedDetails.vehicles.rainSensor,
                    automaticStartStop:
                      parsedDetails.vehicles.automaticStartStop,
                    automaticDazzlingInteriorMirrors:
                      parsedDetails.vehicles.automaticDazzlingInteriorMirrors,
                    switchingRockers: parsedDetails.vehicles.switchingRockers,
                    armrest: parsedDetails.vehicles.armrest,
                    voiceControl: parsedDetails.vehicles.voiceControl,
                    touchscreen: parsedDetails.vehicles.touchscreen,
                    aluminumRims: parsedDetails.vehicles.aluminumRims,
                    luggageCompartmentSeparation:
                      parsedDetails.vehicles.luggageCompartmentSeparation,
                    summerTires: parsedDetails.vehicles.summerTires,
                    powerSteering: parsedDetails.vehicles.powerSteering,
                    wheelType: parsedDetails.vehicles.wheelType,
                    bodyType: parsedDetails.vehicles.bodyType,
                    insuranceType: parsedDetails.vehicles.insuranceType,
                    upholsteryMaterial:
                      parsedDetails.vehicles.upholsteryMaterial,
                    accidentFree: parsedDetails.vehicles.accidentFree,
                    importStatus: parsedDetails.vehicles.importStatus,
                    startType: parsedDetails.vehicles.startType,
                    frontSuspension:
                      parsedDetails.vehicles.frontSuspension || [],
                    rearSuspension: parsedDetails.vehicles.rearSuspension || [],
                    riderAids: parsedDetails.vehicles.riderAids || [],
                    electronics: parsedDetails.vehicles.electronics || [],
                    seatType: parsedDetails.vehicles.seatType,
                    seatMaterial: parsedDetails.vehicles.seatMaterial,
                    seatHeight:
                      parseInt(parsedDetails.vehicles.seatHeight) || null,
                    handlebarType: parsedDetails.vehicles.handlebarType,
                    storageOptions: parsedDetails.vehicles.storageOptions || [],
                    seatBelts: parsedDetails.vehicles.seatBelts,
                    protectiveEquipment:
                      parsedDetails.vehicles.protectiveEquipment || [],
                    frontAirbags: parsedDetails.vehicles.frontAirbags,
                    sideAirbags: parsedDetails.vehicles.sideAirbags,
                    curtainAirbags: parsedDetails.vehicles.curtainAirbags,
                    kneeAirbags: parsedDetails.vehicles.kneeAirbags,
                    cruiseControl: parsedDetails.vehicles.cruiseControl,
                    laneDepartureWarning:
                      parsedDetails.vehicles.laneDepartureWarning,
                    laneKeepAssist: parsedDetails.vehicles.laneKeepAssist,
                    automaticEmergencyBraking:
                      parsedDetails.vehicles.automaticEmergencyBraking,
                    additionalNotes: parsedDetails.vehicles.additionalNotes,
                    gearbox: parsedDetails.vehicles.gearbox,
                    attachments: parsedDetails.vehicles.attachments || [],
                  },
                }
              : undefined,
            realEstateDetails: parsedDetails.realEstate
              ? {
                  create: {
                    propertyType:
                      parsedDetails.realEstate.propertyType || "HOUSE",
                    size: parsedDetails.realEstate.size?.toString() || null,
                    yearBuilt:
                      parseInt(
                        parsedDetails.realEstate.yearBuilt?.toString()
                      ) || null,
                    bedrooms:
                      parseInt(
                        parsedDetails.realEstate.houseDetails?.bedrooms?.toString()
                      ) || null,
                    bathrooms:
                      parseInt(
                        parsedDetails.realEstate.houseDetails?.bathrooms?.toString()
                      ) || null,
                    totalArea:
                      parseInt(
                        parsedDetails.realEstate.houseDetails?.totalArea?.toString()
                      ) || null,
                    condition:
                      parsedDetails.realEstate.condition?.toString() || null,
                    parkingSpaces:
                      parseInt(
                        parsedDetails.realEstate.parkingSpaces?.toString()
                      ) || null,
                    constructionType:
                      parsedDetails.realEstate.constructionType || null,
                    features: parsedDetails.realEstate.features || [],
                    parking: parsedDetails.realEstate.parking || null,
                    floor: parsedDetails.realEstate.floor || null,
                    totalFloors: parsedDetails.realEstate.totalFloors || null,
                    elevator: parsedDetails.realEstate.elevator,
                    balcony: parsedDetails.realEstate.balcony,
                    storage: parsedDetails.realEstate.storage,
                    heating: parsedDetails.realEstate.heating || null,
                    cooling: parsedDetails.realEstate.cooling || null,
                    buildingAmenities:
                      parsedDetails.realEstate.buildingAmenities || [],
                    energyRating: parsedDetails.realEstate.energyRating || null,
                    furnished: parsedDetails.realEstate.furnished || null,
                    view: parsedDetails.realEstate.view || null,
                    securityFeatures:
                      parsedDetails.realEstate.securityFeatures || [],
                    fireSafety: parsedDetails.realEstate.fireSafety || [],
                    flooringType: parsedDetails.realEstate.flooringType || null,
                    internetIncluded: parsedDetails.realEstate.internetIncluded,
                    windowType: parsedDetails.realEstate.windowType || null,
                    accessibilityFeatures:
                      parsedDetails.realEstate.accessibilityFeatures || [],
                    renovationHistory:
                      parsedDetails.realEstate.renovationHistory || null,
                    parkingType: parsedDetails.realEstate.parkingType || null,
                    utilities: parsedDetails.realEstate.utilities || [],
                    exposureDirection:
                      parsedDetails.realEstate.exposureDirection || [],
                    storageType: parsedDetails.realEstate.storageType || [],
                    halfBathrooms:
                      parseInt(parsedDetails.realEstate.halfBathrooms) || null,
                    stories: parseInt(parsedDetails.realEstate.stories) || null,
                    basement: parsedDetails.realEstate.basement || null,
                    attic: parsedDetails.realEstate.attic || null,
                    flooringTypes: parsedDetails.realEstate.flooringTypes || [],
                    parcelNumber: parsedDetails.realEstate.parcelNumber || null,
                    topography: parsedDetails.realEstate.topography || [],
                    elevation: parsedDetails.realEstate.elevation
                      ? parseInt(parsedDetails.realEstate.elevation.toString())
                      : null,
                    waterFeatures:
                      parsedDetails.realEstate.waterFeatures || null,
                    naturalFeatures:
                      parsedDetails.realEstate.naturalFeatures || null,
                    buildable: parsedDetails.realEstate.buildable || null,
                    buildingRestrictions:
                      parsedDetails.realEstate.buildingRestrictions || null,
                    permitsInPlace:
                      parsedDetails.realEstate.permitsInPlace || null,
                    environmentalFeatures:
                      parsedDetails.realEstate.environmentalFeatures || null,
                    soilTypes: parsedDetails.realEstate.soilTypes || [],
                    petPolicy: parsedDetails.realEstate.petPolicy || null,

                    // 🆕 Added fields based on updated schema:
                    livingArea: parsedDetails.realEstate.livingArea
                      ? parseFloat(
                          parsedDetails.realEstate.livingArea.toString()
                        )
                      : null,
                    energyFeatures:
                      parsedDetails.realEstate.energyFeatures || null,
                    basementFeatures:
                      parsedDetails.realEstate.basementFeatures || null,
                    windowFeatures:
                      parsedDetails.realEstate.windowFeatures || null,
                    kitchenFeatures:
                      parsedDetails.realEstate.kitchenFeatures || null,
                    bathroomFeatures:
                      parsedDetails.realEstate.bathroomFeatures || null,
                    roofAge: parsedDetails.realEstate.roofAge
                      ? parseInt(parsedDetails.realEstate.roofAge.toString())
                      : null,
                    exteriorFeatures:
                      parsedDetails.realEstate.exteriorFeatures || null,
                    outdoorFeatures:
                      parsedDetails.realEstate.outdoorFeatures || null,
                    landscaping: parsedDetails.realEstate.landscaping || null,
                    smartHomeFeatures:
                      parsedDetails.realEstate.smartHomeFeatures || null,
                    communityFeatures:
                      parsedDetails.realEstate.communityFeatures || null,
                    hoaFeatures: parsedDetails.realEstate.hoaFeatures || null,
                    appliances: parsedDetails.realEstate.appliances || null,
                    petFeatures: parsedDetails.realEstate.petFeatures || null,
                    accessibility:
                      parsedDetails.realEstate.accessibility || null,
                    storageFeatures:
                      parsedDetails.realEstate.storageFeatures || null,
                    floorLevel: parsedDetails.realEstate.floorLevel || null,
                    isBuildable: parsedDetails.realEstate.isBuildable || null,
                  },
                }
              : undefined,
          },
          include: {
            images: true,
            user: {
              select: {
                id: true,
                username: true,
                profilePicture: true,
              },
            },
            favorites: true,

            realEstateDetails: true,
          },
        });

        console.log("✅ Created listing:", listing);

        return reply.code(201).send({
          success: true,
          data: formatListingResponse(listing),
          status: 201,
        });
      } catch (error) {
        console.error("Error creating listing:", error);
        // Log more details about the error
        if (error instanceof Error) {
          console.error("Error name:", error.name);
          console.error("Error message:", error.message);
          console.error("Error stack:", error.stack);

          // Log request body for debugging
          console.error("Request body:", JSON.stringify(request.body, null, 2));

          // Log parsed details if available
          try {
            const reqBody = request.body as { details?: any };
            if (reqBody?.details) {
              console.error(
                "Details:",
                typeof reqBody.details === "string"
                  ? JSON.parse(reqBody.details)
                  : reqBody.details
              );
            }
          } catch (detailsError) {
            console.error("Error logging details:", detailsError);
          }
        }
        return reply.code(500).send({
          success: false,
          error:
            error instanceof Error ? error.message : "Failed to create listing",
          status: 500,
          data: null,
        });
      }
    }
  );

  fastify.get<{ Querystring: { page?: string; limit?: string } }>(
    "/user",
    handleAuthRoute(
      async (req: AuthRequest, reply: FastifyReply): Promise<void> => {
        try {
          const { page = 1, limit = 12 } = req.query as {
            page?: string | number;
            limit?: string | number;
          };
          const skip = (Number(page) - 1) * Number(limit);

          const userId = validateUser(req);

          const listings = await prisma.listing.findMany({
            where: {
              userId,
            },
            include: {
              user: true,
              images: true,
              favorites: true,
            },
            skip,
            take: Number(limit),
            orderBy: {
              createdAt: "desc",
            },
          });

          const total = await prisma.listing.count({
            where: {
              userId,
            },
          });

          return reply.send({
            success: true,
            data: {
              listings: listings.map((listing) =>
                formatListingResponse(listing)
              ),
              total,
              page: Number(page),
              limit: Number(limit),
              hasMore: total > Number(page) * Number(limit),
            },
            status: 200,
          });
        } catch (error) {
          console.error("Error fetching user listings:", error);
          return reply.code(500).send({
            success: false,
            error: {
              code: "SERVER_ERROR",
              message: "An error occurred while fetching user listings",
            },
          });
        }
      }
    )
  );

  fastify.get(
    "/favorites",
    handleAuthRoute(
      async (req: AuthRequest, reply: FastifyReply): Promise<void> => {
        try {
          const userId = validateUser(req);
          const favorites = await prisma.favorite.findMany({
            where: {
              userId,
            },
            include: {
              listing: {
                include: {
                  images: true,
                  user: true,
                  favorites: true,
                },
              },
            },
          });

          const data = {
            favorites: favorites.map((fav) => ({
              ...formatListingResponse(fav.listing),
              favorite: true,
            })),
          };

          return reply.send({
            success: true,
            data: data,
            status: 200,
          });
        } catch (error) {
          console.error("Error fetching favorite listings:", error);
          return reply.code(500).send({
            success: false,
            error: {
              code: "SERVER_ERROR",
              message: "An error occurred while fetching favorite listings",
            },
          });
        }
      }
    )
  );

  // This route has been moved above the authentication middleware to make it public

  // Note: You'll need to adapt upload.array and processImagesMiddleware to work with Fastify
  // This might require using @fastify/multipart plugin
  fastify.put<{ Params: { id: string } }>(
    "/:id",
    {
      preHandler: processImagesMiddleware,
    },
    handleAuthRoute(
      async (req: AuthRequest, reply: FastifyReply): Promise<void> => {
        try {
          const {
            title,
            description,
            price,
            mainCategory,
            subCategory,
            location = "",
            features = [],
            details,
            listingAction,
            existingImages = [],
          } = req.body as {
            title: string;
            description: string;
            price: string | number;
            mainCategory: string;
            subCategory: string;
            location?: string;
            features?: any[];
            details: any;
            listingAction: string;
            existingImages?: any[];
          };

          console.log("🔍 [DEBUG] Details before processing:", details);

          // Handle details whether it's already parsed or still a string
          const objDetails =
            typeof details === "string" ? JSON.parse(details) : details;

          console.log("🔍 [DEBUG] Processed details:", objDetails);

          const vehicleDetails = objDetails?.vehicles;
          const realEstateDetails = objDetails?.realEstate;

          console.log("🔍 [DEBUG] Extracted details:", {
            vehicleDetails,
            realEstateDetails,
          });
          const newImages = req.processedImages || [];
          console.log("🔍 [DEBUG] New images:", newImages);

          // Parse and validate existing images
          let parsedExistingImages = [];
          if (existingImages) {
            try {
              parsedExistingImages =
                typeof existingImages === "string"
                  ? JSON.parse(existingImages)
                  : Array.isArray(existingImages)
                    ? existingImages
                    : [];
              console.log(
                "🔍 [DEBUG] Parsed existing images:",
                parsedExistingImages
              );
            } catch (error) {
              console.error("🔍 [DEBUG] Error parsing existing images:", error);
              parsedExistingImages = [];
            }
          }

          // Get current images from the database
          const currentImages = await prisma.image.findMany({
            where: { listingId: (req.params as { id: string }).id },
            select: { url: true },
          });

          console.log("🔍 [DEBUG] Current images in DB:", currentImages);
          console.log("🔍 [DEBUG] Images to keep:", parsedExistingImages);

          // First, delete removed images
          if (parsedExistingImages.length === 0) {
            console.log(
              "🔍 [DEBUG] Deleting all images as no existing images were specified"
            );
            await prisma.image.deleteMany({
              where: { listingId: (req.params as { id: string }).id },
            });
          } else {
            console.log(
              "🔍 [DEBUG] Deleting images not in:",
              parsedExistingImages
            );
            await prisma.image.deleteMany({
              where: {
                listingId: (req.params as { id: string }).id,
                url: { notIn: parsedExistingImages },
              },
            });
          }

          // Update the listing
          const listing = await prisma.listing.update({
            where: { id: (req.params as { id: string }).id },
            data: {
              title,
              description,
              price: parseFloat(price.toString()),
              mainCategory,
              subCategory,
              location,
              listingAction,
              images:
                newImages.length > 0
                  ? {
                      create: newImages.map((image: any, index: number) => ({
                        url: image.url,
                        order: parsedExistingImages.length + index,
                      })),
                    }
                  : undefined,
              features: features
                ? {
                    deleteMany: {},
                    create: features.map((feature: string) => ({
                      name: feature,
                      value: true,
                    })),
                  }
                : undefined,

              realEstateDetails: realEstateDetails
                ? {
                    update: realEstateDetails,
                  }
                : undefined,

              vehicleDetails: vehicleDetails
                ? {
                    update: vehicleDetails,
                  }
                : undefined,
            },
            include: {
              user: {
                select: {
                  id: true,
                  username: true,
                  profilePicture: true,
                },
              },
              images: true,
              favorites: true,

              realEstateDetails: true,
            },
          });

          return reply.send({
            success: true,
            data: formatListingResponse(
              listing as unknown as ListingWithRelations
            ),
            status: 200,
          });
        } catch (error) {
          console.error("Database error:", error);
          return reply.code(500).send({
            success: false,
            error:
              error instanceof Error
                ? error.message
                : "Failed to update listing",
            status: 500,
            data: null,
          });
        }
      }
    )
  );

  fastify.delete<{ Params: { id: string } }>(
    "/:id",
    handleAuthRoute(
      async (req: AuthRequest, reply: FastifyReply): Promise<void> => {
        try {
          const userId = validateUser(req);

          // Find listing
          const listing = await prisma.listing.findUnique({
            where: { id: (req.params as { id: string }).id },
            include: {
              images: true,
              favorites: true,
              realEstateDetails: true,
              vehicleDetails: true,
            },
          });

          // Check if listing exists and belongs to user
          if (!listing) {
            return reply.code(404).send({
              success: false,
              error: "Listing not found",
              status: 404,
              data: null,
            });
            return;
          }

          if (listing.userId !== userId) {
            return reply.code(403).send({
              success: false,
              error: "Not authorized to delete this listing",
              status: 403,
              data: null,
            });
            return;
          }

          // Delete in a transaction to ensure atomicity
          await prisma.$transaction(async (tx) => {
            // Delete vehicle details if they exist
            if (listing.vehicleDetails) {
              await tx.vehicleDetails.delete({
                where: { listingId: listing.id },
              });
            }

            // Delete real estate details if they exist
            if (listing.realEstateDetails) {
              await tx.realEstateDetails.delete({
                where: { listingId: listing.id },
              });
            }

            // Delete favorites
            await tx.favorite.deleteMany({
              where: { listingId: listing.id },
            });

            // Delete images
            await tx.image.deleteMany({
              where: { listingId: listing.id },
            });

            // Delete the listing itself
            await tx.listing.delete({
              where: { id: listing.id },
            });
          });

          return reply.send({
            success: true,
            data: null,
            status: 200,
          });
        } catch (error) {
          console.error("Error deleting listing:", error);
          return reply.code(500).send({
            success: false,
            error:
              error instanceof Error
                ? error.message
                : "Failed to delete listing",
            status: 500,
            data: null,
          });
        }
      }
    )
  );
}<|MERGE_RESOLUTION|>--- conflicted
+++ resolved
@@ -5,19 +5,15 @@
 import { processImagesMiddleware } from "../middleware/upload.middleware.js";
 import prisma from "../src/lib/prismaClient.js";
 import { AuthRequest, MultipartAuthRequest } from "../types/auth.js";
-<<<<<<< HEAD
 import {
   ListingDetails,
   ListingWithRelations,
   RealEstateDetails,
   VehicleDetails,
 } from "../types/shared.js";
+import { calculateDistance } from "../utils/distance.js";
 import { PropertyType, VehicleType } from "types/enums.js";
 import { filterListingDetails } from "src/utils/listing.utils.js";
-=======
-import { ListingDetails, ListingWithRelations } from "../types/shared.js";
-import { calculateDistance } from "../utils/distance.js";
->>>>>>> d004c47c
 interface ListingQuery {
   mainCategory?: string;
   subCategory?: string;
@@ -259,58 +255,9 @@
       const paginatedListings = filteredListings.slice(start, end);
 
       // Format listings for response
-<<<<<<< HEAD
-      const formattedListings = isPreview
-        ? listings.map((listing: any) => ({
-            id: listing.id,
-            title: listing.title,
-            price: listing.price,
-            status: listing.status,
-            listingAction: listing.listingAction,
-            categtory: {
-              mainCategory: listing.mainCategory,
-              subCategory: listing.subCategory,
-            },
-            location: listing.location,
-            createdAt: listing.createdAt,
-            updatedAt: listing.updatedAt,
-            image: listing.images?.[0]?.url || null,
-            user: {
-              id: listing.user.id,
-              username: listing.user.username,
-            },
-            favoritesCount: listing._count?.favorites || 0,
-            details: {
-              vehicles: listing.vehicleDetails
-                ? {
-                    make: listing.vehicleDetails.make,
-                    model: listing.vehicleDetails.model,
-                    year: listing.vehicleDetails.year,
-                    mileage: listing.vehicleDetails.mileage,
-                    transmissionType: listing.vehicleDetails.transmissionType,
-                    fuelType: listing.vehicleDetails.fuelType,
-                  }
-                : undefined,
-              realEstate: listing.realEstateDetails
-                ? {
-                    totalArea: listing.realEstateDetails.totalArea,
-                    bedrooms: listing.realEstateDetails.bedrooms,
-                    bathrooms: listing.realEstateDetails.bathrooms,
-                    yearBuilt: listing.realEstateDetails.yearBuilt,
-                    floorLevel: listing.realEstateDetails.floorLevel,
-                    isBuildable: listing.realEstateDetails.isBuildable,
-                    usageType: listing.realEstateDetails.usageType,
-                    condition: listing.realEstateDetails.condition,
-                  }
-                : undefined,
-            },
-          }))
-        : listings.map((listing) => formatListingResponse(listing));
-=======
       const formattedListings = paginatedListings.map((listing) =>
         formatListingResponse(listing)
       );
->>>>>>> d004c47c
 
       console.log("formattedListings: >>>>>>>>>>>> \n", formattedListings);
 
