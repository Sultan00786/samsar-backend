generator client {
  provider = "prisma-client-js"
}

datasource db {
  provider = "postgresql"
  url      = env("DATABASE_URL")
}

model User {
  id                    String         @id @default(cuid())
  email                 String         @unique
  name                  String?
  username              String         @unique
  password              String
  profilePicture        String?
  bio                   String?
  location              String?
  createdAt             DateTime       @default(now())
  updatedAt             DateTime       @updatedAt
  role                  UserRole       @default(USER)
  preferences           Json?
  city                  String?
  dateOfBirth           String?
<<<<<<< HEAD
  postalCode            String?
=======
>>>>>>> ff1f1ee6
  street                String?
  refreshToken          String?
  refreshTokenExpiresAt DateTime?
  phone                 String?
<<<<<<< HEAD
=======
  
  // Security-related fields
  failedLoginAttempts   Int            @default(0)
  lastFailedLogin       DateTime?
  lastLoginAt           DateTime?
  accountLocked         Boolean        @default(false)
  accountLockedUntil    DateTime?
>>>>>>> ff1f1ee6
  favorites             Favorite[]
  listings              Listing[]      @relation("UserListings")
  receivedMessages      Message[]      @relation("ReceivedMessages")
  sentMessages          Message[]      @relation("SentMessages")
  relatedNotifications  Notification[] @relation("RelatedNotifications")
  notifications         Notification[]
  conversations         Conversation[] @relation("UserConversations")

  @@index([refreshToken])
}

model Listing {
  id                String             @id @default(cuid())
  title             String
  description       String?
  price             Float
  category          String
  mainCategory      String
  subCategory       String
  location          String
  condition         String?
  listingAction     String?
  status            String             @default("ACTIVE")
  createdAt         DateTime           @default(now())
  updatedAt         DateTime           @updatedAt
  userId            String
  bathrooms         Float?
  bedrooms          Int?
  color             String?
  engineNumber      String?
  engineSize        Float?
  floors            Int?
  fuelType          String?
  interiorColor     String?
  make              String?
  mileage           Float?
  model             String?
  parkingSpaces     Int?
  size              Float?
  transmission      String?
  utilities         Boolean?
  year              Int?
  yearBuilt         Int?
  attributes        Attribute[]
  conversations     Conversation[]     @relation("ListingConversations")
  favorites         Favorite[]
  features          Feature[]
  images            Image[]
  user              User               @relation("UserListings", fields: [userId], references: [id])
  Message           Message[]
  notifications     Notification[]     @relation("ListingNotifications")
  realEstateDetails RealEstateDetails?
  vehicleDetails    VehicleDetails?

  @@index([userId])
  @@index([mainCategory])
}

model Image {
  id        String  @id @default(cuid())
  url       String
  order     Int     @default(0)
  listingId String
  listing   Listing @relation(fields: [listingId], references: [id])

  @@index([listingId])
}

model Favorite {
  id        String   @id @default(cuid())
  userId    String
  listingId String
  createdAt DateTime @default(now())
  listing   Listing  @relation(fields: [listingId], references: [id])
  user      User     @relation(fields: [userId], references: [id])

  @@unique([userId, listingId])
  @@index([userId])
  @@index([listingId])
}

model Conversation {
  id            String    @id @default(cuid())
  listingId     String?
  lastMessage   String?
  lastMessageAt DateTime  @default(now())
  listing       Listing?  @relation("ListingConversations", fields: [listingId], references: [id])
  messages      Message[]
  participants  User[]    @relation("UserConversations")

  @@index([listingId])
}

model Message {
  id             String       @id @default(cuid())
  content        String
  senderId       String
  recipientId    String
  conversationId String
  createdAt      DateTime     @default(now())
  read           Boolean      @default(false)
  listingId      String?
  relatedNotificationId   String?   @unique
  conversation   Conversation @relation(fields: [conversationId], references: [id])
  listing        Listing?     @relation(fields: [listingId], references: [id])
  recipient      User         @relation("ReceivedMessages", fields: [recipientId], references: [id])
  sender         User         @relation("SentMessages", fields: [senderId], references: [id])
  notification   Notification? @relation("MessageNotification",fields: [relatedNotificationId], references: [id])

  @@index([senderId])
  @@index([recipientId])
  @@index([conversationId])
  @@index([listingId])
}

model Notification {
  id                 String       @id @default(cuid())
  type               NotificationType
  content            String
  read               Boolean      @default(false)
  createdAt          DateTime     @default(now())
  userId             String
  relatedId          String?
  relatedMessageId   String?
  relatedListingId   String?
  relatedUserId      String?
  relatedListing     Listing?     @relation("ListingNotifications", fields: [relatedListingId], references: [id])
  relatedUser        User?        @relation("RelatedNotifications", fields: [relatedUserId], references: [id])
  user               User         @relation(fields: [userId], references: [id])
  message            Message?     @relation("MessageNotification")

  // relatedMessageId   String?
  @@index([userId])
  @@index([relatedListingId])
  @@index([relatedUserId])
}

model Attribute {
  id        String  @id @default(cuid())
  name      String
  value     String
  listingId String
  listing   Listing @relation(fields: [listingId], references: [id])

  @@index([listingId])
}

model Feature {
  id        String  @id @default(cuid())
  name      String
  value     Boolean @default(false)
  listingId String
  listing   Listing @relation(fields: [listingId], references: [id])

  @@index([listingId])
}

model VehicleDetails {
  id                               String            @id @default(cuid())
  vehicleType                      VehicleType
  make                             String
  model                            String
  year                             Int
  mileage                          Int?
  fuelType                         FuelType?
  transmissionType                 TransmissionType?
  color                            String?
  condition                        Condition?
  features                         String[]          @default([])
  interiorColor                    String?
  engine                           String?
  warranty                         String?
  serviceHistory                   String?
  previousOwners                   Int?
  listingId                        String            @unique
  brakeType                        String?
  engineSize                       String?
  abs                              Boolean?
  accessibilityFeatures            String[]          @default([])
  accidentFree                     Boolean?
  adaptiveCruiseControl            Boolean?
  adaptiveHeadlights               Boolean?
  additionalNotes                  String?
  airConditioning                  Boolean?
  airQualitySensor                 Boolean?
  airbags                          Int?
  aluminumRims                     Boolean?
  ambientLighting                  Boolean?
  androidAuto                      Boolean?
  androidCar                       Boolean?
  appleCarPlay                     Boolean?
  armrest                          Boolean?
  autoDimmingMirrors               Boolean?
  automaticDazzlingInteriorMirrors Boolean?
  automaticEmergencyBraking        Boolean?
  automaticHighBeams               Boolean?
  automaticStartStop               Boolean?
  blindSpotMonitor                 Boolean?
  bluetooth                        Boolean?
  bodyStyle                        String?
  bodyType                         String?
  brakeSystem                      String[]          @default([])
  burglarAlarmSystem               Boolean?
  busType                          String?
  cabFeatures                      String[]          @default([])
  camera360                        Boolean?
  cargoVolume                      Int?
  cdPlayer                         Boolean?
  centralLocking                   Boolean?
  certifications                   String[]          @default([])
  climateControl                   Boolean?
  comfortFeatures                  String[]          @default([])
  communicationSystem              String[]          @default([])
  cruiseControl                    Boolean?
  curtainAirbags                   Boolean?
  customFeatures                   String[]          @default([])
  customsCleared                   Boolean?
  cylinders                        String?
  dabRadio                         Boolean?
  dashCam                          Boolean?
  daytimeRunningLights             Boolean?
  deadAngleAssistant               Boolean?
  displacement                     String?
  distanceTempomat                 Boolean?
  distanceWarning                  Boolean?
  driveSystem                      String?
  driveType                        String?
  driverAirbag                     Boolean?
  dualZoneClimate                  Boolean?
  dvdPlayer                        Boolean?
  electricSeats                    Boolean?
  electricalSideMirrors            Boolean?
  electricalSystem                 String?
  electricalWindowLifter           Boolean?
  electronics                      String[]          @default([])
  emergencyBrakeAssist             Boolean?
  emergencyCallSystem              Boolean?
  emergencyExits                   Int?
  emissions                        String?
  engineConfiguration              String?
  engineManufacturer               String?
  engineModel                      String?
  enginePowerOutput                String?
  engineSpecs                      String[]          @default([])
  engineType                       String?
  entertainmentSystem              String[]          @default([])
  esp                              Boolean?
  exteriorFeatures                 String[]          @default([])
  fatigueWarningSystem             Boolean?
  fogLights                        Boolean?
  frameType                        String?
  frontAirbags                     Boolean?
  frontAttachments                 String[]          @default([])
  frontSuspension                  String[]          @default([])
  fuelTankCapacity                 String?
  glarelessHighBeam                Boolean?
  handlebarType                    String?
  handsFreeCalling                 Boolean?
  headUpDisplay                    Boolean?
  headlightCleaning                Boolean?
  heatedSeats                      Boolean?
  highBeamAssistant                Boolean?
  hitchCapacity                    Float?
  horsepower                       Int?
  hours                            Int?
  hydraulicFlow                    Float?
  hydraulicSystem                  String?
  immobilizer                      Boolean?
  importStatus                     String?
  instrumentCluster                String[]          @default([])
  insuranceType                    String?
  integratedMusicStreaming         Boolean?
  isofix                           Boolean?
  keylessEntry                     Boolean?
  kneeAirbags                      Boolean?
  laneAssist                       Boolean?
  laneDepartureWarning             Boolean?
  laneKeepAssist                   Boolean?
  lastInspectionDate               String?
  leatherSteeringWheel             Boolean?
  ledDaytimeRunningLights          Boolean?
  ledHeadlights                    Boolean?
  lightSensor                      Boolean?
  lighting                         String[]          @default([])
  lightingSystem                   String[]          @default([])
  luggageCompartmentSeparation     Boolean?
  luggageCompartments              Int?
  luggageRacks                     Boolean?
  luggageSpace                     Float?
  lumbarSupport                    Boolean?
  maintenanceHistory               String?
  modifications                    String[]          @default([])
  monitor                          String[]          @default([])
  motorcycleType                   String?
  mountainDrivingAssistant         Boolean?
  multifunctionalSteeringWheel     Boolean?
  navigationSystem                 String?
  nightVision                      Boolean?
  onBoardComputer                  Boolean?
  parkingAid                       Boolean?
  parkingAidCamera                 Boolean?
  parkingAidSensorsFront           Boolean?
  parkingAidSensorsRear            Boolean?
  parkingAssist                    String[]          @default([])
  parkingSensors                   Boolean?
  passengerAirbag                  Boolean?
  performanceFeatures              String[]          @default([])
  powerSteering                    Boolean?
  powerTailgate                    Boolean?
  precisionFarming                 String[]          @default([])
  premiumSound                     Boolean?
  protectiveEquipment              String[]          @default([])
  ptoHorsepower                    Int?
  ptoSystem                        String[]          @default([])
  radio                            Boolean?
  rainSensingWipers                Boolean?
  rainSensor                       Boolean?
  rearAC                           Boolean?
  rearAttachments                  String[]          @default([])
  rearCamera                       Boolean?
  rearSeatEntertainment            Boolean?
  rearSuspension                   String[]          @default([])
  remoteStart                      Boolean?
  riderAids                        String[]          @default([])
  ridingStyle                      String?
  roofHeight                       String?
  roofType                         String?
  safetyFeatures                   String[]          @default([])
  seatHeight                       Int?
  seating                          String[]          @default([])
  seatingCapacity                  Int?
  serviceHistoryDetails            String?
  sideAirbag                       Boolean?
  sideAirbags                      Boolean?
  soundSystem                      Boolean?
  spareKey                         Boolean?
  speedLimitingSystem              Boolean?
  startType                        String?
  startingSystem                   String?
  steeringSystem                   String[]          @default([])
  steeringType                     String?
  storageOptions                   String[]          @default([])
  summerTires                      Boolean?
  sunroof                          Boolean?
  suspensionType                   String?
  switchingRockers                 Boolean?
  threePointHitch                  String?
  tirePressureMonitoring           Boolean?
  tireType                         String?
  torque                           Int?
  touchscreen                      Boolean?
  trackHoldingAssistant            Boolean?
  tractionControl                  Boolean?
  trafficSignRecognition           Boolean?
  trunkCapacity                    Float?
  twoZoneClimateControl            Boolean?
  upholsteryMaterial               String?
  usbPorts                         Boolean?
  vanType                          String?
  ventilatedSeats                  Boolean?
  voiceControl                     Boolean?
  warrantyPeriod                   String?
  wheelSize                        String?
  wheelType                        String?
  wheelchairAccessible             Boolean?
  wheelchairLift                   Boolean?
  wifiHotspot                      Boolean?
  wirelessCharging                 Boolean?
  seatType                         String?
  seatMaterial                     String?
  emissionStandard                 String?
  enginePower                      String?
  engineTorque                     String?
  seatBelts                        String?
  attachments                      String[]          @default([])
  gearbox                          String?
  bedLength                        String?
  cabType                          String?
  equipmentType                    String?
  gps                              Boolean?
  loadingFeatures                  String[]          @default([])
  maxLiftingCapacity               String?
  operatingWeight                  String?
  operatorCabType                  String?
  payload                          Int?
  ptoType                          String?
  truckType                        String?
  hydraulicOutlets                 Int?
  registrationStatus               String?
  listing                          Listing           @relation(fields: [listingId], references: [id])
}

model RealEstateDetails {
  id                    String   @id @default(cuid())
  propertyType          String
  size                  String?
  condition             String?
  listingId             String   @unique
  constructionType      String?
  features              String[] @default([])
  parking               String?
  accessibilityFeatures String[] @default([])
  balcony               Boolean?
  buildingAmenities     String[] @default([])
  cooling               String?
  elevator              Boolean?
  energyRating          String?
  exposureDirection     String[] @default([])
  fireSafety            String[] @default([])
  floor                 Int?
  flooringType          String?
  furnished             String?
  heating               String?
  internetIncluded      Boolean?
  parkingType           String?
  petPolicy             String?
  renovationHistory     String?
  securityFeatures      String[] @default([])
  storage               Boolean?
  storageType           String[] @default([])
  totalFloors           Int?
  utilities             String[] @default([])
  view                  String?
  windowType            String?
  attic                 String?
  basement              String?
  buildable             String?
  buildingRestrictions  String?
  elevation             Int?
  environmentalFeatures String?
  flooringTypes         String[]
  halfBathrooms         Int?
  naturalFeatures       String?
  parcelNumber          String?
  permitsInPlace        String?
  soilTypes             String[]
  stories               Int?
  topography            String[]
  waterFeatures         String?
  floorLevel            Int?
  isBuildable           Boolean?
  totalArea             Float?
  usageType             String?
  yearBuilt             Int?
  bedrooms              Int?
  bathrooms             Float?
  listing               Listing  @relation(fields: [listingId], references: [id])

  @@index([listingId])
}

enum UserRole {
  USER
  ADMIN
}

enum ListingStatus {
  DRAFT
  ACTIVE
  SOLD
  RENTED
  EXPIRED
  ARCHIVED
}

enum ListingAction {
  SELL
  RENT
}

enum NotificationType {
  NEW_MESSAGE
  LISTING_INTEREST
  PRICE_UPDATE
  LISTING_SOLD
  SYSTEM_NOTICE
  LISTING_CREATED
  NEW_LISTING_MATCH
  ACCOUNT_WARNING
  SYSTEM_ANNOUNCEMENT
}

enum VehicleType {
  CAR
  TRUCK
  MOTORCYCLE
  RV
  OTHER
  VAN
  BUS
  CONSTRUCTION
  TRACTOR
}

enum FuelType {
  gasoline
  diesel
  electric
  hybrid
  pluginHybrid
  lpg
  cng
  other
}

enum TransmissionType {
  automatic
  manual
  semiAutomatic
  continuouslyVariable
  dualClutch
  other
}

enum Condition {
  new
  likeNew
  excellent
  good
  fair
  poor
  salvage
}<|MERGE_RESOLUTION|>--- conflicted
+++ resolved
@@ -22,16 +22,10 @@
   preferences           Json?
   city                  String?
   dateOfBirth           String?
-<<<<<<< HEAD
-  postalCode            String?
-=======
->>>>>>> ff1f1ee6
   street                String?
   refreshToken          String?
   refreshTokenExpiresAt DateTime?
   phone                 String?
-<<<<<<< HEAD
-=======
   
   // Security-related fields
   failedLoginAttempts   Int            @default(0)
@@ -39,7 +33,6 @@
   lastLoginAt           DateTime?
   accountLocked         Boolean        @default(false)
   accountLockedUntil    DateTime?
->>>>>>> ff1f1ee6
   favorites             Favorite[]
   listings              Listing[]      @relation("UserListings")
   receivedMessages      Message[]      @relation("ReceivedMessages")
