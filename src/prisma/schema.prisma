--- conflicted
+++ resolved
@@ -35,7 +35,6 @@
   verificationToken        String?        @unique
   verificationCode         String?
   verificationTokenExpires DateTime?
-<<<<<<< HEAD
   accountStatus            String         @default("ACTIVE") // ACTIVE, PENDING, SUSPENDED, DEACTIVATED
   allowMessaging           Boolean        @default(true)
   listingNotifications     Boolean        @default(true)
@@ -50,6 +49,7 @@
   subscriptionId           String?
   subscriptionStatus       String?        @default("INACTIVE") // ACTIVE, CANCELED, EXPIRED
   subscriptionEndsAt       DateTime?
+  newsletterSubscribed Boolean?         @default(true)
   favorites                Favorite[]
   listings                 Listing[]      @relation("UserListings")
   receivedMessages         Message[]      @relation("ReceivedMessages")
@@ -57,28 +57,6 @@
   relatedNotifications     Notification[] @relation("RelatedNotifications")
   notifications            Notification[]
   conversations            Conversation[] @relation("UserConversations")
-=======
-  accountStatus         String         @default("ACTIVE") // ACTIVE, PENDING, SUSPENDED, DEACTIVATED
-  allowMessaging        Boolean        @default(true)
-  listingNotifications  Boolean        @default(true)
-  messageNotifications  Boolean        @default(true)
-  showEmail             Boolean        @default(true)
-  showOnlineStatus      Boolean        @default(true)
-  showPhoneNumber       Boolean        @default(true)
-  maxListings          Int            @default(1)
-  listingRestriction   String         @default("NONE") // NONE, MOBILE_RESTRICTED, FULL_ACCESS
-  subscriptionId        String?
-  subscriptionStatus   String?        @default("INACTIVE") // ACTIVE, CANCELED, EXPIRED
-  subscriptionEndsAt    DateTime?
-  newsletterSubscribed Boolean?         @default(true)
-  favorites            Favorite[]
-  listings              Listing[]      @relation("UserListings")
-  receivedMessages      Message[]      @relation("ReceivedMessages")
-  sentMessages          Message[]      @relation("SentMessages")
-  relatedNotifications  Notification[] @relation("RelatedNotifications")
-  notifications         Notification[]
-  conversations         Conversation[] @relation("UserConversations")
->>>>>>> d794b2c2
 
   @@index([refreshToken])
 }
