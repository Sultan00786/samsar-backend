generator client {
  provider = "prisma-client-js"
}

datasource db {
  provider = "postgresql"
  url      = env("DATABASE_URL")
}

model User {
  id                    String         @id @default(cuid())
  email                 String         @unique
  name                  String?
  username              String         @unique
  password              String
  profilePicture        String?
  bio                   String?
  location              String?
  createdAt             DateTime       @default(now())
  updatedAt             DateTime       @updatedAt
  role                  UserRole       @default(USER)
  preferences           Json?
  city                  String?
  dateOfBirth           String?
  street                String?
  refreshToken          String?
  refreshTokenExpiresAt DateTime?
  phone                 String?
  favorites             Favorite[]
  listings              Listing[]      @relation("UserListings")
  receivedMessages      Message[]      @relation("ReceivedMessages")
  sentMessages          Message[]      @relation("SentMessages")
  relatedNotifications  Notification[] @relation("RelatedNotifications")
  notifications         Notification[]
  conversations         Conversation[] @relation("UserConversations")

  @@index([refreshToken])
}

model Listing {
  id                String             @id @default(cuid())
  title             String
  description       String?
  price             Float
  category          String
  mainCategory      String
  subCategory       String
  location          String
  condition         String?
  listingAction     String?
  status            String             @default("ACTIVE")
  createdAt         DateTime           @default(now())
  updatedAt         DateTime           @updatedAt
  userId            String
  bathrooms         Float?
  bedrooms          Int?
  color             String?
  engineNumber      String?
  engineSize        Float?
  floors            Int?
  fuelType          String?
  interiorColor     String?
  make              String?
  mileage           Float?
  model             String?
  parkingSpaces     Int?
  size              Float?
  transmission      String?
  utilities         Boolean?
  year              Int?
  yearBuilt         Int?
  attributes        Attribute[]
  conversations     Conversation[]     @relation("ListingConversations")
  favorites         Favorite[]
  features          Feature[]
  images            Image[]
  user              User               @relation("UserListings", fields: [userId], references: [id])
  Message           Message[]
  notifications     Notification[]     @relation("ListingNotifications")
  realEstateDetails RealEstateDetails?
  vehicleDetails    VehicleDetails?

  @@index([userId])
  @@index([mainCategory])
}

model Image {
  id        String  @id @default(cuid())
  url       String
  order     Int     @default(0)
  listingId String
  listing   Listing @relation(fields: [listingId], references: [id])

  @@index([listingId])
}

model Favorite {
  id        String   @id @default(cuid())
  userId    String
  listingId String
  createdAt DateTime @default(now())
  listing   Listing  @relation(fields: [listingId], references: [id])
  user      User     @relation(fields: [userId], references: [id])

  @@unique([userId, listingId])
  @@index([userId])
  @@index([listingId])
}

model Conversation {
  id            String    @id @default(cuid())
  listingId     String?
  lastMessage   String?
  lastMessageAt DateTime  @default(now())
  listing       Listing?  @relation("ListingConversations", fields: [listingId], references: [id])
  messages      Message[]
  participants  User[]    @relation("UserConversations")

  @@index([listingId])
}

model Message {
  id                    String        @id @default(cuid())
  content               String
  senderId              String
  recipientId           String
  conversationId        String
  createdAt             DateTime      @default(now())
  read                  Boolean       @default(false)
  listingId             String?
  relatedNotificationId String?       @unique
  conversation          Conversation  @relation(fields: [conversationId], references: [id])
  listing               Listing?      @relation(fields: [listingId], references: [id])
  recipient             User          @relation("ReceivedMessages", fields: [recipientId], references: [id])
  notification          Notification? @relation("MessageNotification", fields: [relatedNotificationId], references: [id])
  sender                User          @relation("SentMessages", fields: [senderId], references: [id])

  @@index([senderId])
  @@index([recipientId])
  @@index([conversationId])
  @@index([listingId])
}

model Notification {
  id               String           @id @default(cuid())
  type             NotificationType
  content          String
  read             Boolean          @default(false)
  createdAt        DateTime         @default(now())
  userId           String
  relatedId        String?
  relatedListingId String?
  relatedUserId    String?
  relatedMessageId String?
  message          Message?         @relation("MessageNotification")
  relatedListing   Listing?         @relation("ListingNotifications", fields: [relatedListingId], references: [id])
  relatedUser      User?            @relation("RelatedNotifications", fields: [relatedUserId], references: [id])
  user             User             @relation(fields: [userId], references: [id])

  @@index([userId])
  @@index([relatedListingId])
  @@index([relatedUserId])
}

model Attribute {
  id        String  @id @default(cuid())
  name      String
  value     String
  listingId String
  listing   Listing @relation(fields: [listingId], references: [id])

  @@index([listingId])
}

model Feature {
  id        String  @id @default(cuid())
  name      String
  value     Boolean @default(false)
  listingId String
  listing   Listing @relation(fields: [listingId], references: [id])

  @@index([listingId])
}

model VehicleDetails {
  id                               String            @id @default(cuid())
  vehicleType                      VehicleType
  make                             String
  model                            String
  year                             Int
  mileage                          Int?
  fuelType                         FuelType?
  transmissionType                 TransmissionType?
  color                            String?
  condition                        Condition?
  features                         String[]          @default([])
  interiorColor                    String?
  engine                           String?
  warranty                         String?
<<<<<<< HEAD
=======
  serviceHistory                   String[]          @default([])
>>>>>>> 80bf63c9
  previousOwners                   Int?
  listingId                        String            @unique
  brakeType                        String?
  engineSize                       String?
  abs                              Boolean?
  accessibilityFeatures            String[]          @default([])
  accidentFree                     Boolean?
  adaptiveCruiseControl            Boolean?
  adaptiveHeadlights               Boolean?
  additionalNotes                  String?
  airConditioning                  Boolean?
  airQualitySensor                 Boolean?
  airbags                          Int?
  seatingConfiguration                          String?
  interiorHeight                          String?
  interiorLength                          String?
  temperatureRange                          String?
  aluminumRims                     Boolean?
  ambientLighting                  Boolean?
  androidAuto                      Boolean?
  androidCar                       Boolean?
  appleCarPlay                     Boolean?
  armrest                          Boolean?
  autoDimmingMirrors               Boolean?
  automaticDazzlingInteriorMirrors Boolean?
  automaticEmergencyBraking        Boolean?
  automaticHighBeams               Boolean?
  automaticStartStop               Boolean?
  blindSpotMonitor                 Boolean?
  bluetooth                        Boolean?
  bodyStyle                        String?
  bodyType                         String?
  brakeSystem                      String[]          @default([])
  burglarAlarmSystem               Boolean?
  busType                          String?
  cabFeatures                      String[]          @default([])
  camera360                        Boolean?
  cargoVolume                      Int?
  cdPlayer                         Boolean?
  centralLocking                   Boolean?
  certifications                   String[]          @default([])
  climateControl                   Boolean?
  comfortFeatures                  String[]          @default([])
  communicationSystem              String[]          @default([])
  cruiseControl                    Boolean?
  curtainAirbags                   Boolean?
  customFeatures                   String[]          @default([])
  customsCleared                   Boolean?
  cylinders                        String?
  dabRadio                         Boolean?
  dashCam                          Boolean?
  daytimeRunningLights             Boolean?
  deadAngleAssistant               Boolean?
  displacement                     String?
  distanceTempomat                 Boolean?
  distanceWarning                  Boolean?
  driveSystem                      String?
  driveType                        String?
  driverAirbag                     Boolean?
  dualZoneClimate                  Boolean?
  dvdPlayer                        Boolean?
  electricSeats                    Boolean?
  electricalSideMirrors            Boolean?
  electricalSystem                 String?
  electricalWindowLifter           Boolean?
  electronics                      String[]          @default([])
  emergencyBrakeAssist             Boolean?
  emergencyCallSystem              Boolean?
  emergencyExits                   Int?
  emissions                        String?
  engineConfiguration              String?
  engineManufacturer               String?
  engineModel                      String?
  enginePowerOutput                String?
  engineSpecs                      String[]          @default([])
  engineType                       String?
  entertainmentSystem              String[]          @default([])
  esp                              Boolean?
  exteriorFeatures                 String[]          @default([])
  fatigueWarningSystem             Boolean?
  fogLights                        Boolean?
  frameType                        String?
  frontAirbags                     Boolean?
  frontAttachments                 String[]          @default([])
  frontSuspension                  String[]          @default([])
  fuelTankCapacity                 String?
  glarelessHighBeam                Boolean?
  handlebarType                    String?
  handsFreeCalling                 Boolean?
  headUpDisplay                    Boolean?
  headlightCleaning                Boolean?
  heatedSeats                      Boolean?
  highBeamAssistant                Boolean?
  hitchCapacity                    Float?
  horsepower                       Int?
  hours                            Int?
  hydraulicFlow                    Float?
  hydraulicSystem                  String?
  immobilizer                      Boolean?
  importStatus                     String?
  instrumentCluster                String[]          @default([])
  insuranceType                    String?
  integratedMusicStreaming         Boolean?
  isofix                           Boolean?
  keylessEntry                     Boolean?
  kneeAirbags                      Boolean?
  laneAssist                       Boolean?
  laneDepartureWarning             Boolean?
  laneKeepAssist                   Boolean?
  lastInspectionDate               String?
  leatherSteeringWheel             Boolean?
  ledDaytimeRunningLights          Boolean?
  ledHeadlights                    Boolean?
  lightSensor                      Boolean?
  lighting                         String[]          @default([])
  lightingSystem                   String[]          @default([])
  luggageCompartmentSeparation     Boolean?
  luggageCompartments              Int?
  luggageRacks                     Boolean?
  luggageSpace                     Float?
  lumbarSupport                    Boolean?
  maintenanceHistory               String?
  modifications                    String?
  monitor                          String[]          @default([])
  motorcycleType                   String?
  mountainDrivingAssistant         Boolean?
  multifunctionalSteeringWheel     Boolean?
  navigationSystem                 String?
  nightVision                      Boolean?
  onBoardComputer                  Boolean?
  parkingAid                       Boolean?
  parkingAidCamera                 Boolean?
  parkingAidSensorsFront           Boolean?
  parkingAidSensorsRear            Boolean?
  parkingAssist                    String[]          @default([])
  parkingSensors                   Boolean?
  passengerAirbag                  Boolean?
  performanceFeatures              String[]          @default([])
  powerSteering                    Boolean?
  powerTailgate                    Boolean?
  precisionFarming                 String[]          @default([])
  premiumSound                     Boolean?
  protectiveEquipment              String[]          @default([])
  ptoHorsepower                    Int?
  ptoSystem                        String[]          @default([])
  radio                            Boolean?
  rainSensingWipers                Boolean?
  rainSensor                       Boolean?
  rearAC                           Boolean?
  rearAttachments                  String[]          @default([])
  rearCamera                       Boolean?
  rearSeatEntertainment            Boolean?
  rearSuspension                   String[]          @default([])
  remoteStart                      Boolean?
  riderAids                        String[]          @default([])
  ridingStyle                      String?
  roofHeight                       String?
  roofType                         String?
  safetyFeatures                   String[]          @default([])
  seatHeight                       Int?
  seating                          String[]          @default([])
  seatingCapacity                  Int?
  serviceHistoryDetails            String?
  sideAirbag                       Boolean?
  sideAirbags                      Boolean?
  soundSystem                      Boolean?
  spareKey                         Boolean?
  speedLimitingSystem              Boolean?
  startingSystem                   String?
  steeringSystem                   String[]          @default([])
  steeringType                     String?
  storageOptions                   String[]          @default([])
  summerTires                      Boolean?
  sunroof                          Boolean?
  suspensionType                   String?
  switchingRockers                 Boolean?
  threePointHitch                  String?
  tirePressureMonitoring           Boolean?
  tireType                         String?
  torque                           Int?
  touchscreen                      Boolean?
  trackHoldingAssistant            Boolean?
  tractionControl                  Boolean?
  trafficSignRecognition           Boolean?
  trunkCapacity                    Float?
  twoZoneClimateControl            Boolean?
  upholsteryMaterial               String?
  usbPorts                         Boolean?
  vanType                          String?
  ventilatedSeats                  Boolean?
  voiceControl                     Boolean?
  warrantyPeriod                   String?
  wheelSize                        String?
  wheelType                        String?
  wheelchairAccessible             Boolean?
  wheelchairLift                   Boolean?
  wifiHotspot                      Boolean?
  wirelessCharging                 Boolean?
  seatMaterial                     String?
  emissionStandard                 String?
  enginePower                      String?
  engineTorque                     String?
  seatBelts                        String?
  attachments                      String[]          @default([])
  gearbox                          String?
  bedLength                        String?
  cabType                          String?
  equipmentType                    String?
  gps                              Boolean?
  loadingFeatures                  String[]          @default([])
  maxLiftingCapacity               String?
  operatingWeight                  String?
  operatorCabType                  String?
  payload                          Int?
  ptoType                          String?
  truckType                        String?
  hydraulicOutlets                 Int?
  registrationStatus               String?
  coolingSystem                    String?
  customParts                      String[]          @default([])
  startType                        String[]          @default([])
  seatType                         String[]          @default([])
  interiorHeight                   String?
  interiorLength                   String?
  seatingConfiguration             String?
  temperatureRange                 String?
  serviceHistory                   String[]          @default([])
  listing                          Listing           @relation(fields: [listingId], references: [id])
}

model RealEstateDetails {
  id                    String   @id @default(cuid())
  propertyType          String
  size                  String?
  condition             String?
  listingId             String   @unique
  constructionType      String?
  features              String[] @default([])
  parking               String?
  accessibilityFeatures String[] @default([])
  balcony               Boolean?
  buildingAmenities     String[] @default([])
  cooling               String?
  elevator              Boolean?
  energyRating          String?
  exposureDirection     String[] @default([])
  fireSafety            String[] @default([])
  floor                 Int?
  flooringType          String?
  furnished             String?
  heating               String?
  internetIncluded      Boolean?
  parkingType           String?
  petPolicy             String?
  renovationHistory     String?
  securityFeatures      String[] @default([])
  storage               Boolean?
  storageType           String[] @default([])
  totalFloors           Int?
  utilities             String[] @default([])
  view                  String?
  windowType            String?
  attic                 String?
  basement              String?
  buildable             String?
  buildingRestrictions  String?
  elevation             Int?
  environmentalFeatures String?
  flooringTypes         String[]
  halfBathrooms         Int?
  naturalFeatures       String?
  parcelNumber          String?
  permitsInPlace        String?
  soilTypes             String[]
  stories               Int?
  topography            String[]
  waterFeatures         String?
  floorLevel            Int?
  isBuildable           Boolean?
  totalArea             Float?
  yearBuilt             Int?
  bedrooms              Int?
  bathrooms             Float?
  accessibility         String?
  appliances            String?
  basementFeatures      String?
  bathroomFeatures      String?
  communityFeatures     String?
  energyFeatures        String?
  exteriorFeatures      String?
  hoaFeatures           String?
  kitchenFeatures       String?
  landscaping           String?
  livingArea            Float?
  outdoorFeatures       String?
  parkingSpaces         Int?
  petFeatures           String?
  roofAge               Int?
  smartHomeFeatures     String?
  storageFeatures       String?
  windowFeatures        String?
  listing               Listing  @relation(fields: [listingId], references: [id])

  @@index([listingId])
}

enum UserRole {
  USER
  ADMIN
}

enum ListingStatus {
  DRAFT
  ACTIVE
  SOLD
  RENTED
  EXPIRED
  ARCHIVED
}

enum ListingAction {
  SELL
  RENT
}

enum NotificationType {
  NEW_MESSAGE
  LISTING_INTEREST
  PRICE_UPDATE
  LISTING_SOLD
  SYSTEM_NOTICE
  LISTING_CREATED
  NEW_LISTING_MATCH
  ACCOUNT_WARNING
  SYSTEM_ANNOUNCEMENT
}

enum VehicleType {
  CAR
  TRUCK
  MOTORCYCLE
  RV
  OTHER
  VAN
  BUS
  CONSTRUCTION
  TRACTOR
}

enum FuelType {
  gasoline
  diesel
  electric
  biodiesel
  hybrid
  pluginHybrid
  lpg
  cng
  other
  biodiesel
}

enum TransmissionType {
  automatic
  manual
  semiAutomatic
  continuouslyVariable
  dualClutch
  other
}

enum Condition {
  new
  likeNew
  excellent
  good
  fair
  poor
  salvage
}<|MERGE_RESOLUTION|>--- conflicted
+++ resolved
@@ -197,10 +197,7 @@
   interiorColor                    String?
   engine                           String?
   warranty                         String?
-<<<<<<< HEAD
-=======
   serviceHistory                   String[]          @default([])
->>>>>>> 80bf63c9
   previousOwners                   Int?
   listingId                        String            @unique
   brakeType                        String?
