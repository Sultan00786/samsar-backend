generator client {
  provider = "prisma-client-js"
}

datasource db {
  provider = "postgresql"
  url      = env("DATABASE_URL")
}

model User {
  id                       String         @id @default(cuid())
  email                    String         @unique
  name                     String?
  username                 String         @unique
  password                 String
  profilePicture           String?
  bio                      String?
  location                 String?
  createdAt                DateTime       @default(now())
  updatedAt                DateTime       @updatedAt
  role                     UserRole       @default(FREE_USER)
  preferences              Json?
  city                     String?
  dateOfBirth              String?
  street                   String?
  refreshToken             String?
  refreshTokenExpiresAt    DateTime?
  phone                    String?
  emailVerified            Boolean        @default(false)
  lastVerifiedAt           DateTime?
  verificationToken        String?        @unique
  verificationCode         String?
  verificationTokenExpires DateTime?
  accountStatus            String         @default("ACTIVE")
  allowMessaging           Boolean        @default(true)
  listingNotifications     Boolean        @default(true)
  messageNotifications     Boolean        @default(true)
  loginNotifications       Boolean        @default(false)
  privateProfile           Boolean        @default(false)
  showEmail                Boolean        @default(true)
  showOnlineStatus         Boolean        @default(true)
  showPhoneNumber          Boolean        @default(true)
  maxListings              Int            @default(1)
  listingRestriction       String         @default("NONE")
  subscriptionId           String?
  subscriptionStatus       String?        @default("INACTIVE")
  subscriptionEndsAt       DateTime?
<<<<<<< HEAD
  latitude                 Float?
  longitude                Float?
  lastActiveAt             DateTime?      @map("last_active_at")
  newsletterSubscribed     Boolean?       @default(true)
=======
  newsletterSubscribed Boolean?         @default(true)
>>>>>>> b9892327
  favorites                Favorite[]
  listings                 Listing[]      @relation("UserListings")
  receivedMessages         Message[]      @relation("ReceivedMessages")
  sentMessages             Message[]      @relation("SentMessages")
  relatedNotifications     Notification[] @relation("RelatedNotifications")
  notifications            Notification[]
  conversations            Conversation[] @relation("UserConversations")

  @@index([refreshToken])
}

model Listing {
  id                String             @id @default(cuid())
  title             String
  description       String?
  price             Float
  category          String
  mainCategory      String
  subCategory       String
  location          String
  condition         String?
  listingAction     String?
  status            String             @default("ACTIVE")
  createdAt         DateTime           @default(now())
  updatedAt         DateTime           @updatedAt
  userId            String
  bathrooms         Float?
  bedrooms          Int?
  color             String?
  engineNumber      String?
  engineSize        Float?
  floors            Int?
  fuelType          String?
  interiorColor     String?
  make              String?
  mileage           Float?
  model             String?
  parkingSpaces     Int?
  size              Float?
  transmission      String?
  utilities         Boolean?
  year              Int?
  yearBuilt         Int?
  latitude          Float
  longitude         Float
  attributes        Attribute[]
  conversations     Conversation[]     @relation("ListingConversations")
  favorites         Favorite[]
  features          Feature[]
  images            Image[]
  user              User               @relation("UserListings", fields: [userId], references: [id])
  Message           Message[]
  notifications     Notification[]     @relation("ListingNotifications")
  realEstateDetails RealEstateDetails?
  vehicleDetails    VehicleDetails?

  @@index([userId])
  @@index([mainCategory])
}

model Image {
  id        String  @id @default(cuid())
  url       String
  order     Int     @default(0)
  listingId String
  listing   Listing @relation(fields: [listingId], references: [id])

  @@index([listingId])
}

model Favorite {
  id        String   @id @default(cuid())
  userId    String
  listingId String
  createdAt DateTime @default(now())
  listing   Listing  @relation(fields: [listingId], references: [id])
  user      User     @relation(fields: [userId], references: [id])

  @@unique([userId, listingId])
  @@index([userId])
  @@index([listingId])
}

model Conversation {
  id            String    @id @default(cuid())
  listingId     String?
  lastMessage   String?
  lastMessageAt DateTime  @default(now())
  listing       Listing?  @relation("ListingConversations", fields: [listingId], references: [id])
  messages      Message[]
  participants  User[]    @relation("UserConversations")

  @@index([listingId])
}

model Message {
  id                    String        @id @default(cuid())
  content               String
  senderId              String
  recipientId           String
  conversationId        String
  createdAt             DateTime      @default(now())
  read                  Boolean       @default(false)
  listingId             String?
  relatedNotificationId String?       @unique
  conversation          Conversation  @relation(fields: [conversationId], references: [id])
  listing               Listing?      @relation(fields: [listingId], references: [id])
  recipient             User          @relation("ReceivedMessages", fields: [recipientId], references: [id])
  notification          Notification? @relation("MessageNotification", fields: [relatedNotificationId], references: [id])
  sender                User          @relation("SentMessages", fields: [senderId], references: [id])

  @@index([senderId])
  @@index([recipientId])
  @@index([conversationId])
  @@index([listingId])
}

model Notification {
  id               String           @id @default(cuid())
  type             NotificationType
  content          String
  read             Boolean          @default(false)
  createdAt        DateTime         @default(now())
  userId           String
  relatedId        String?
  relatedListingId String?
  relatedUserId    String?
  relatedMessageId String?
  message          Message?         @relation("MessageNotification")
  relatedListing   Listing?         @relation("ListingNotifications", fields: [relatedListingId], references: [id])
  relatedUser      User?            @relation("RelatedNotifications", fields: [relatedUserId], references: [id])
  user             User             @relation(fields: [userId], references: [id])

  @@index([userId])
  @@index([relatedListingId])
  @@index([relatedUserId])
}

model Attribute {
  id        String  @id @default(cuid())
  name      String
  value     String
  listingId String
  listing   Listing @relation(fields: [listingId], references: [id])

  @@index([listingId])
}

model Feature {
  id        String  @id @default(cuid())
  name      String
  value     Boolean @default(false)
  listingId String
  listing   Listing @relation(fields: [listingId], references: [id])

  @@index([listingId])
}

model VehicleDetails {
  id                               String            @id @default(cuid())
  vehicleType                      VehicleType
  make                             String
  model                            String
  year                             Int
  mileage                          Int?
  fuelType                         FuelType?
  transmissionType                 TransmissionType?
  color                            String?
  condition                        Condition?
  features                         String[]          @default([])
  interiorColor                    String?
  engine                           String?
  warranty                         String?
  previousOwners                   Int?
  listingId                        String            @unique
  brakeType                        String?
  engineSize                       String?
  abs                              Boolean?
  accessibilityFeatures            String[]          @default([])
  accidentFree                     Boolean?
  adaptiveCruiseControl            Boolean?
  adaptiveHeadlights               Boolean?
  additionalNotes                  String?
  airConditioning                  Boolean?
  airQualitySensor                 Boolean?
  airbags                          Int?
  aluminumRims                     Boolean?
  ambientLighting                  Boolean?
  androidAuto                      Boolean?
  androidCar                       Boolean?
  appleCarPlay                     Boolean?
  armrest                          Boolean?
  autoDimmingMirrors               Boolean?
  automaticDazzlingInteriorMirrors Boolean?
  automaticEmergencyBraking        Boolean?
  automaticHighBeams               Boolean?
  automaticStartStop               Boolean?
  blindSpotMonitor                 Boolean?
  bluetooth                        Boolean?
  bodyStyle                        String?
  bodyType                         String?
  brakeSystem                      String[]          @default([])
  burglarAlarmSystem               Boolean?
  busType                          String?
  cabFeatures                      String[]          @default([])
  camera360                        Boolean?
  cargoVolume                      Int?
  cdPlayer                         Boolean?
  centralLocking                   Boolean?
  certifications                   String[]          @default([])
  climateControl                   Boolean?
  comfortFeatures                  String[]          @default([])
  communicationSystem              String[]          @default([])
  cruiseControl                    Boolean?
  curtainAirbags                   Boolean?
  customFeatures                   String[]          @default([])
  customsCleared                   Boolean?
  cylinders                        String?
  dabRadio                         Boolean?
  dashCam                          Boolean?
  daytimeRunningLights             Boolean?
  deadAngleAssistant               Boolean?
  displacement                     String?
  distanceTempomat                 Boolean?
  distanceWarning                  Boolean?
  driveSystem                      String?
  driveType                        String?
  driverAirbag                     Boolean?
  dualZoneClimate                  Boolean?
  dvdPlayer                        Boolean?
  electricSeats                    Boolean?
  electricalSideMirrors            Boolean?
  electricalSystem                 String?
  electricalWindowLifter           Boolean?
  electronics                      String[]          @default([])
  emergencyBrakeAssist             Boolean?
  emergencyCallSystem              Boolean?
  emergencyExits                   Int?
  emissions                        String?
  engineConfiguration              String?
  engineManufacturer               String?
  engineModel                      String?
  enginePowerOutput                String?
  engineSpecs                      String[]          @default([])
  engineType                       String?
  entertainmentSystem              String[]          @default([])
  esp                              Boolean?
  exteriorFeatures                 String[]          @default([])
  fatigueWarningSystem             Boolean?
  fogLights                        Boolean?
  frameType                        String?
  frontAirbags                     Boolean?
  frontAttachments                 String[]          @default([])
  frontSuspension                  String[]          @default([])
  fuelTankCapacity                 String?
  glarelessHighBeam                Boolean?
  handlebarType                    String?
  handsFreeCalling                 Boolean?
  headUpDisplay                    Boolean?
  headlightCleaning                Boolean?
  heatedSeats                      Boolean?
  highBeamAssistant                Boolean?
  hitchCapacity                    Float?
  horsepower                       Int?
  hours                            Int?
  hydraulicFlow                    Float?
  hydraulicSystem                  String?
  immobilizer                      Boolean?
  importStatus                     String?
  instrumentCluster                String[]          @default([])
  insuranceType                    String?
  integratedMusicStreaming         Boolean?
  isofix                           Boolean?
  keylessEntry                     Boolean?
  kneeAirbags                      Boolean?
  laneAssist                       Boolean?
  laneDepartureWarning             Boolean?
  laneKeepAssist                   Boolean?
  lastInspectionDate               String?
  leatherSteeringWheel             Boolean?
  ledDaytimeRunningLights          Boolean?
  ledHeadlights                    Boolean?
  lightSensor                      Boolean?
  lighting                         String[]          @default([])
  lightingSystem                   String[]          @default([])
  luggageCompartmentSeparation     Boolean?
  luggageCompartments              Int?
  luggageRacks                     Boolean?
  luggageSpace                     Float?
  lumbarSupport                    Boolean?
  maintenanceHistory               String?
  modifications                    String?
  monitor                          String[]          @default([])
  motorcycleType                   String?
  mountainDrivingAssistant         Boolean?
  multifunctionalSteeringWheel     Boolean?
  navigationSystem                 String?
  nightVision                      Boolean?
  onBoardComputer                  Boolean?
  parkingAid                       Boolean?
  parkingAidCamera                 Boolean?
  parkingAidSensorsFront           Boolean?
  parkingAidSensorsRear            Boolean?
  parkingAssist                    String[]          @default([])
  parkingSensors                   Boolean?
  passengerAirbag                  Boolean?
  performanceFeatures              String[]          @default([])
  powerSteering                    Boolean?
  powerTailgate                    Boolean?
  precisionFarming                 String[]          @default([])
  premiumSound                     Boolean?
  protectiveEquipment              String[]          @default([])
  ptoHorsepower                    Int?
  ptoSystem                        String[]          @default([])
  radio                            Boolean?
  rainSensingWipers                Boolean?
  rainSensor                       Boolean?
  rearAC                           Boolean?
  rearAttachments                  String[]          @default([])
  rearCamera                       Boolean?
  rearSeatEntertainment            Boolean?
  rearSuspension                   String[]          @default([])
  remoteStart                      Boolean?
  riderAids                        String[]          @default([])
  ridingStyle                      String?
  roofHeight                       String?
  roofType                         String?
  safetyFeatures                   String[]          @default([])
  seatHeight                       Int?
  seating                          String[]          @default([])
  seatingCapacity                  Int?
  serviceHistoryDetails            String?
  sideAirbag                       Boolean?
  sideAirbags                      Boolean?
  soundSystem                      Boolean?
  spareKey                         Boolean?
  speedLimitingSystem              Boolean?
  startingSystem                   String?
  steeringSystem                   String[]          @default([])
  steeringType                     String?
  storageOptions                   String[]          @default([])
  summerTires                      Boolean?
  sunroof                          Boolean?
  suspensionType                   String?
  switchingRockers                 Boolean?
  threePointHitch                  String?
  tirePressureMonitoring           Boolean?
  tireType                         String?
  torque                           Int?
  touchscreen                      Boolean?
  trackHoldingAssistant            Boolean?
  tractionControl                  Boolean?
  trafficSignRecognition           Boolean?
  trunkCapacity                    Float?
  twoZoneClimateControl            Boolean?
  upholsteryMaterial               String?
  usbPorts                         Boolean?
  vanType                          String?
  ventilatedSeats                  Boolean?
  voiceControl                     Boolean?
  warrantyPeriod                   String?
  wheelSize                        String?
  wheelType                        String?
  wheelchairAccessible             Boolean?
  wheelchairLift                   Boolean?
  wifiHotspot                      Boolean?
  wirelessCharging                 Boolean?
  seatMaterial                     String?
  emissionStandard                 String?
  enginePower                      String?
  engineTorque                     String?
  seatBelts                        String?
  attachments                      String[]          @default([])
  gearbox                          String?
  bedLength                        String?
  cabType                          String?
  equipmentType                    String?
  gps                              Boolean?
  loadingFeatures                  String[]          @default([])
  maxLiftingCapacity               String?
  operatingWeight                  String?
  operatorCabType                  String?
  payload                          Int?
  ptoType                          String?
  truckType                        String?
  hydraulicOutlets                 Int?
  registrationStatus               String?
  coolingSystem                    String?
  customParts                      String[]          @default([])
  startType                        String[]          @default([])
  seatType                         String[]          @default([])
  interiorHeight                   String?
  interiorLength                   String?
  seatingConfiguration             String?
  temperatureRange                 String?
  serviceHistory                   String[]          @default([])
  listing                          Listing           @relation(fields: [listingId], references: [id])
}

model Contact {
  id        String   @id @default(cuid())
  firstName String
  lastName  String
  email     String
  subject   String
  message   String
  createdAt DateTime @default(now())
  read      Boolean  @default(false)
}

model RealEstateDetails {
  id                    String   @id @default(cuid())
  propertyType          String
  size                  String?
  condition             String?
  listingId             String   @unique
  constructionType      String?
  features              String[] @default([])
  parking               String?
  accessibilityFeatures String[] @default([])
  balcony               Boolean?
  buildingAmenities     String[] @default([])
  cooling               String?
  elevator              Boolean?
  energyRating          String?
  exposureDirection     String[] @default([])
  fireSafety            String[] @default([])
  floor                 Int?
  flooringType          String?
  furnished             String?
  heating               String?
  internetIncluded      Boolean?
  parkingType           String?
  petPolicy             String?
  renovationHistory     String?
  securityFeatures      String[] @default([])
  storage               Boolean?
  storageType           String[] @default([])
  totalFloors           Int?
  utilities             String[] @default([])
  view                  String?
  windowType            String?
  attic                 String?
  basement              String?
  buildable             String?
  buildingRestrictions  String?
  elevation             Int?
  environmentalFeatures String?
  flooringTypes         String[]
  halfBathrooms         Int?
  naturalFeatures       String?
  parcelNumber          String?
  permitsInPlace        String?
  soilTypes             String[]
  stories               Int?
  topography            String[]
  waterFeatures         String?
  floorLevel            Int?
  isBuildable           Boolean?
  totalArea             Float?
  yearBuilt             Int?
  bedrooms              Int?
  bathrooms             Float?
  accessibility         String?
  appliances            String?
  basementFeatures      String?
  bathroomFeatures      String?
  communityFeatures     String?
  energyFeatures        String?
  exteriorFeatures      String?
  hoaFeatures           String?
  kitchenFeatures       String?
  landscaping           String?
  livingArea            Float?
  outdoorFeatures       String?
  parkingSpaces         Int?
  petFeatures           String?
  roofAge               Int?
  smartHomeFeatures     String?
  storageFeatures       String?
  windowFeatures        String?
  listing               Listing  @relation(fields: [listingId], references: [id])

  @@index([listingId])
}

enum UserRole {
  FREE_USER
  PREMIUM_USER
  BUSINESS_USER
  ADMIN
  MODERATOR
}

enum ListingStatus {
  DRAFT
  ACTIVE
  SOLD
  RENTED
  EXPIRED
  ARCHIVED
}

enum ListingAction {
  SALE
  RENT
}

enum NotificationType {
  NEW_MESSAGE
  LISTING_INTEREST
  PRICE_UPDATE
  LISTING_SOLD
  SYSTEM_NOTICE
  LISTING_CREATED
  NEW_LISTING_MATCH
  ACCOUNT_WARNING
  SYSTEM_ANNOUNCEMENT
}

enum VehicleType {
  CAR
  TRUCK
  MOTORCYCLE
  RV
  OTHER
  VAN
  BUS
  CONSTRUCTION
  TRACTOR
}

enum FuelType {
  gasoline
  diesel
  electric
  hybrid
  pluginHybrid
  lpg
  cng
  other
  biodiesel
}

enum TransmissionType {
  automatic
  manual
  semiAutomatic
  continuouslyVariable
  dualClutch
  other
}

enum Condition {
  new
  likeNew
  excellent
  good
  fair
  poor
  salvage
}<|MERGE_RESOLUTION|>--- conflicted
+++ resolved
@@ -45,14 +45,7 @@
   subscriptionId           String?
   subscriptionStatus       String?        @default("INACTIVE")
   subscriptionEndsAt       DateTime?
-<<<<<<< HEAD
-  latitude                 Float?
-  longitude                Float?
-  lastActiveAt             DateTime?      @map("last_active_at")
-  newsletterSubscribed     Boolean?       @default(true)
-=======
   newsletterSubscribed Boolean?         @default(true)
->>>>>>> b9892327
   favorites                Favorite[]
   listings                 Listing[]      @relation("UserListings")
   receivedMessages         Message[]      @relation("ReceivedMessages")
